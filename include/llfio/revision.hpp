// Note the second line of this file must ALWAYS be the git SHA, third line ALWAYS the git SHA update time
#define LLFIO_PREVIOUS_COMMIT_REF    e7b0ca825515759b49176417c4ae1aa0d5b8a890
<<<<<<< HEAD
#define LLFIO_PREVIOUS_COMMIT_DATE   "2024-08-27 11:12:38 +00:00"
=======
#define LLFIO_PREVIOUS_COMMIT_DATE   "2024-08-23 11:19:37 +00:00"
>>>>>>> 95a18161
#define LLFIO_PREVIOUS_COMMIT_UNIQUE e7b0ca82<|MERGE_RESOLUTION|>--- conflicted
+++ resolved
@@ -1,8 +1,4 @@
 // Note the second line of this file must ALWAYS be the git SHA, third line ALWAYS the git SHA update time
 #define LLFIO_PREVIOUS_COMMIT_REF    e7b0ca825515759b49176417c4ae1aa0d5b8a890
-<<<<<<< HEAD
-#define LLFIO_PREVIOUS_COMMIT_DATE   "2024-08-27 11:12:38 +00:00"
-=======
 #define LLFIO_PREVIOUS_COMMIT_DATE   "2024-08-23 11:19:37 +00:00"
->>>>>>> 95a18161
 #define LLFIO_PREVIOUS_COMMIT_UNIQUE e7b0ca82