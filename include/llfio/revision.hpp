// Note the second line of this file must ALWAYS be the git SHA, third line ALWAYS the git SHA update time
<<<<<<< HEAD
#define LLFIO_PREVIOUS_COMMIT_REF    9fee05e6d23bf14b059f0db74f2f61edc537ac03
#define LLFIO_PREVIOUS_COMMIT_DATE   "2024-12-13 14:13:28 +00:00"
#define LLFIO_PREVIOUS_COMMIT_UNIQUE 9fee05e6
=======
#define LLFIO_PREVIOUS_COMMIT_REF    ebfedb603adb1227523390815a18a4189466078b
#define LLFIO_PREVIOUS_COMMIT_DATE   "2025-02-03 23:43:43 +00:00"
#define LLFIO_PREVIOUS_COMMIT_UNIQUE ebfedb60
>>>>>>> 6a09e4c3
<|MERGE_RESOLUTION|>--- conflicted
+++ resolved
@@ -1,10 +1,4 @@
 // Note the second line of this file must ALWAYS be the git SHA, third line ALWAYS the git SHA update time
-<<<<<<< HEAD
-#define LLFIO_PREVIOUS_COMMIT_REF    9fee05e6d23bf14b059f0db74f2f61edc537ac03
-#define LLFIO_PREVIOUS_COMMIT_DATE   "2024-12-13 14:13:28 +00:00"
-#define LLFIO_PREVIOUS_COMMIT_UNIQUE 9fee05e6
-=======
 #define LLFIO_PREVIOUS_COMMIT_REF    ebfedb603adb1227523390815a18a4189466078b
 #define LLFIO_PREVIOUS_COMMIT_DATE   "2025-02-03 23:43:43 +00:00"
-#define LLFIO_PREVIOUS_COMMIT_UNIQUE ebfedb60
->>>>>>> 6a09e4c3
+#define LLFIO_PREVIOUS_COMMIT_UNIQUE ebfedb60