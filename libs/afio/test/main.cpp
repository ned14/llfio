/* Unit tests for TripleGit
(C) 2013 Niall Douglas http://www.nedprod.com/
Created: Feb 2013
*/

// If defined, uses a ton more memory and is many orders of magnitude slower.
#define DEBUG_TORTURE_TEST 1

// Get Boost.ASIO on Windows IOCP working
#if defined(_DEBUG) && defined(WIN32)
#define BOOST_ASIO_BUG_WORKAROUND 1
#endif

#include <utility>
#include <sstream>
#include <iostream>
#include <algorithm>
<<<<<<< HEAD
#include "../../../afio/async_file_io.hpp"
#include "../../../NiallsCPP11Utilities/Int128_256.hpp"
=======
#include "../../../boost/afio/afio.hpp"
#include "../../../NiallsCPP11Utilities/Int128_256.hpp"
#include "boost/graph/topological_sort.hpp"
#include "boost/graph/depth_first_search.hpp"
#include "boost/graph/dijkstra_shortest_paths.hpp"
#include "boost/graph/visitors.hpp"
#include "boost/graph/isomorphism.hpp"
>>>>>>> dcf012ad
#include "boost/lockfree/queue.hpp"



#define BOOST_TEST_MODULE tester
#include <boost/test/included/unit_test.hpp>

#define BOOST_AFIO_CHECK_THROWS(expr)\
try{\
    expr;\
    BOOST_FAIL("Exception was not thrown");\
}catch(...){BOOST_CHECK(true);}


<<<<<<< HEAD

=======
>>>>>>> dcf012ad
// From http://burtleburtle.net/bob/rand/smallprng.html
typedef unsigned int  u4;
typedef struct ranctx { u4 a; u4 b; u4 c; u4 d; } ranctx;

#define rot(x,k) (((x)<<(k))|((x)>>(32-(k))))
u4 ranval( ranctx *x ) {
    u4 e = x->a - rot(x->b, 27);
    x->a = x->b ^ rot(x->c, 17);
    x->b = x->c + x->d;
    x->c = x->d + e;
    x->d = e + x->a;
    return x->d;
}

void raninit( ranctx *x, u4 seed ) {
    u4 i;
    x->a = 0xf1ea5eed, x->b = x->c = x->d = seed;
    for (i=0; i<20; ++i) {
        (void)ranval(x);
    }
}

BOOST_AUTO_TEST_SUITE(all)
    BOOST_AUTO_TEST_SUITE(exclude_async_io_errors)
<<<<<<< HEAD
       
=======

>>>>>>> dcf012ad
        static int task()
        {
        #ifdef __GNUC__
                boost::afio::thread::id this_id = boost::this_thread::get_id();
        #else
                std::thread::id this_id = std::this_thread::get_id();
        #endif
                std::cout << "I am worker thread " << this_id << std::endl;
                return 78;
        }
        BOOST_AUTO_TEST_CASE(async_io_thread_pool_works)
        {
            BOOST_TEST_MESSAGE("Tests that the async i/o thread pool implementation works");
                using namespace boost::afio;
        #ifdef __GNUC__
                boost::afio::thread::id this_id = boost::this_thread::get_id();
        #else
                std::thread::id this_id = std::this_thread::get_id();
        #endif
                std::cout << "I am main thread " << this_id << std::endl;
                thread_pool pool(4);
                auto r=task();
                BOOST_CHECK(r==78);
                std::vector<future<int>> results(8);
                for(auto &i : results)
                {
                        i=std::move(pool.enqueue(task));
                }
                std::vector<future<int>> results2;
                results2.push_back(pool.enqueue(task));
                results2.push_back(pool.enqueue(task));
                std::pair<size_t, int> allresults2=when_any(results2.begin(), results2.end()).get();
                BOOST_CHECK(allresults2.first<2);
                BOOST_CHECK(allresults2.second==78);
                std::vector<int> allresults=when_all(results.begin(), results.end()).get();
                for(int i : allresults)
                {
                        BOOST_CHECK(i==78);
                }
        }


        static void _1000_open_write_close_deletes(std::shared_ptr<boost::afio::async_file_io_dispatcher_base> dispatcher, size_t bytes)
        {
                using namespace boost::afio;
                using namespace std;
                using boost::afio::future;
                typedef std::chrono::duration<double, ratio<1>> secs_type;
                auto mkdir(dispatcher->dir(async_path_op_req("testdir", file_flags::Create)));
                vector<char, NiallsCPP11Utilities::aligned_allocator<char, 4096>> towrite(bytes, 'N');
                assert(!(((size_t) &towrite.front()) & 4095));

                // Wait for six seconds to let filing system recover and prime SpeedStep
                auto begin=std::chrono::high_resolution_clock::now();
                while(std::chrono::duration_cast<secs_type>(std::chrono::high_resolution_clock::now()-begin).count()<6);

                // Start opening 1000 files
                begin=chrono::high_resolution_clock::now();
                std::vector<async_path_op_req> manyfilereqs;
                manyfilereqs.reserve(1000);
                for(size_t n=0; n<1000; n++)
                        manyfilereqs.push_back(async_path_op_req(mkdir, "testdir/"+std::to_string(n), file_flags::Create|file_flags::Write));
                auto manyopenfiles(dispatcher->file(manyfilereqs));

                // Write to each of those 1000 files as they are opened
                std::vector<async_data_op_req<const char>> manyfilewrites;
                manyfilewrites.reserve(manyfilereqs.size());
                auto openit=manyopenfiles.begin();
                for(size_t n=0; n<manyfilereqs.size(); n++)
                        manyfilewrites.push_back(async_data_op_req<const char>(*openit++, &towrite.front(), towrite.size(), 0));
                auto manywrittenfiles(dispatcher->write(manyfilewrites));

                // Close each of those 1000 files once one byte has been written
                auto manyclosedfiles(dispatcher->close(manywrittenfiles));

                // Delete each of those 1000 files once they are closed
                auto it(manyclosedfiles.begin());
                for(auto &i : manyfilereqs)
                        i.precondition=*it++;
                auto manydeletedfiles(dispatcher->rmfile(manyfilereqs));

                // As a test of call() which involves significant template metaprogramming, have a do nothing callback
                std::atomic<size_t> callcount(0);
                typedef int (*callable_type)(std::atomic<size_t> *, int);
                callable_type callable=[](std::atomic<size_t> *callcount, int i) { ++*callcount; return i; };
                std::vector<std::function<int()>> callables;
                callables.reserve(1000);
                for(size_t n=0; n<1000; n++)
                        callables.push_back(std::bind(callable, &callcount, 78));
                auto manycallbacks(dispatcher->call(manydeletedfiles, std::move(callables)));
                auto dispatched=chrono::high_resolution_clock::now();
                cout << "There are now " << dec << dispatcher->count() << " handles open with a queue depth of " << dispatcher->wait_queue_depth() << endl;

                // Wait for all files to open
                when_all(manyopenfiles.begin(), manyopenfiles.end()).wait();
                auto openedsync=chrono::high_resolution_clock::now();
                // Wait for all files to write
                when_all(manywrittenfiles.begin(), manywrittenfiles.end()).wait();
                auto writtensync=chrono::high_resolution_clock::now();
                // Wait for all files to close
                when_all(manyclosedfiles.begin(), manyclosedfiles.end()).wait();
                auto closedsync=chrono::high_resolution_clock::now();
                // Wait for all files to delete
                when_all(manydeletedfiles.begin(), manydeletedfiles.end()).wait();
                auto deletedsync=chrono::high_resolution_clock::now();
                // Wait for all callbacks
                when_all(manycallbacks.second.begin(), manycallbacks.second.end()).wait();

                auto end=deletedsync;
                auto rmdir(dispatcher->rmdir(async_path_op_req("testdir")));

                auto diff=chrono::duration_cast<secs_type>(end-begin);
                cout << "It took " << diff.count() << " secs to do all operations" << endl;
                diff=chrono::duration_cast<secs_type>(dispatched-begin);
                cout << "  It took " << diff.count() << " secs to dispatch all operations" << endl;
                diff=chrono::duration_cast<secs_type>(end-dispatched);
                cout << "  It took " << diff.count() << " secs to finish all operations" << endl << endl;

                diff=chrono::duration_cast<secs_type>(openedsync-begin);
                cout << "It took " << diff.count() << " secs to do " << manyfilereqs.size()/diff.count() << " file opens per sec" << endl;
                diff=chrono::duration_cast<secs_type>(writtensync-openedsync);
                cout << "It took " << diff.count() << " secs to do " << manyfilereqs.size()/diff.count() << " file writes per sec" << endl;
                diff=chrono::duration_cast<secs_type>(closedsync-writtensync);
                cout << "It took " << diff.count() << " secs to do " << manyfilereqs.size()/diff.count() << " file closes per sec" << endl;
                diff=chrono::duration_cast<secs_type>(deletedsync-closedsync);
                cout << "It took " << diff.count() << " secs to do " << manyfilereqs.size()/diff.count() << " file deletions per sec" << endl;

                // Fetch any outstanding error
                rmdir.h->get();
                BOOST_CHECK((callcount==1000U));
        }

        BOOST_AUTO_TEST_CASE(async_io_works_1prime)
        {
            BOOST_TEST_MESSAGE( "Tests that the async i/o implementation works (primes system)");
                auto dispatcher=boost::afio::async_file_io_dispatcher(boost::afio::process_threadpool(), boost::afio::file_flags::None);
                std::cout << "\n\n1000 file opens, writes 1 byte, closes, and deletes (primes system):\n";
                _1000_open_write_close_deletes(dispatcher, 1);
        }

        BOOST_AUTO_TEST_CASE(async_io_works_1) 
        {
            BOOST_TEST_MESSAGE("Tests that the async i/o implementation works");
                auto dispatcher=boost::afio::async_file_io_dispatcher(boost::afio::process_threadpool(), boost::afio::file_flags::None);
                std::cout << "\n\n1000 file opens, writes 1 byte, closes, and deletes:\n";
                _1000_open_write_close_deletes(dispatcher, 1);
        }

        BOOST_AUTO_TEST_CASE(async_io_works_64)
        {
            BOOST_TEST_MESSAGE( "Tests that the async i/o implementation works");
                auto dispatcher=boost::afio::async_file_io_dispatcher(boost::afio::process_threadpool(), boost::afio::file_flags::None);
                std::cout << "\n\n1000 file opens, writes 64Kb, closes, and deletes:\n";
                _1000_open_write_close_deletes(dispatcher, 65536);
        }

        BOOST_AUTO_TEST_CASE(async_io_works_1_sync) 
        {
            BOOST_TEST_MESSAGE("Tests that the synchronous async i/o implementation works");
                auto dispatcher=boost::afio::async_file_io_dispatcher(boost::afio::process_threadpool(), boost::afio::file_flags::OSSync);
                std::cout << "\n\n1000 file opens, writes 1 byte, closes, and deletes with synchronous i/o:\n";
                _1000_open_write_close_deletes(dispatcher, 1);
        }

        BOOST_AUTO_TEST_CASE(async_io_works_64_sync)
        {
            BOOST_TEST_MESSAGE("Tests that the synchronous async i/o implementation works");
                auto dispatcher=boost::afio::async_file_io_dispatcher(boost::afio::process_threadpool(), boost::afio::file_flags::OSSync);
                std::cout << "\n\n1000 file opens, writes 64Kb, closes, and deletes with synchronous i/o:\n";
                _1000_open_write_close_deletes(dispatcher, 65536);
        }

        BOOST_AUTO_TEST_CASE(async_io_works_1_autoflush)
        {
            BOOST_TEST_MESSAGE("Tests that the autoflush async i/o implementation works");
                auto dispatcher=boost::afio::async_file_io_dispatcher(boost::afio::process_threadpool(), boost::afio::file_flags::AutoFlush);
                std::cout << "\n\n1000 file opens, writes 1 byte, closes, and deletes with autoflush i/o:\n";
                _1000_open_write_close_deletes(dispatcher, 1);
        }

        BOOST_AUTO_TEST_CASE(async_io_works_64_autoflush)
        {
            BOOST_TEST_MESSAGE("Tests that the autoflush async i/o implementation works");
                auto dispatcher=boost::afio::async_file_io_dispatcher(boost::afio::process_threadpool(), boost::afio::file_flags::AutoFlush);
                std::cout << "\n\n1000 file opens, writes 64Kb, closes, and deletes with autoflush i/o:\n";
                _1000_open_write_close_deletes(dispatcher, 65536);
        }

        #if 0
        BOOST_AUTO_TEST_CASE(async_io_works_1_direct)
        {
            BOOST_TEST_MESSAGE( "Tests that the direct async i/o implementation works");
                auto dispatcher=boost::afio::async_file_io_dispatcher(boost::afio::process_threadpool(), boost::afio::file_flags::OSDirect);
                std::cout << "\n\n1000 file opens, writes 1 byte, closes, and deletes with direct i/o:\n";
                _1000_open_write_close_deletes(dispatcher, 1);
        }
        #endif

        BOOST_AUTO_TEST_CASE(async_io_works_64_direct)
        {
            BOOST_TEST_MESSAGE( "Tests that the direct async i/o implementation works");
                auto dispatcher=boost::afio::async_file_io_dispatcher(boost::afio::process_threadpool(), boost::afio::file_flags::OSDirect);
                std::cout << "\n\n1000 file opens, writes 64Kb, closes, and deletes with direct i/o:\n";
                _1000_open_write_close_deletes(dispatcher, 65536);
        }

        #if 0
        BOOST_AUTO_TEST_CASE(async_io_works_1_directsync)
        {
            BOOST_TEST_MESSAGE( "Tests that the direct synchronous async i/o implementation works");
                auto dispatcher=boost::afio::async_file_io_dispatcher(boost::afio::process_threadpool(), boost::afio::file_flags::OSDirect|boost::afio::file_flags::OSSync);
                std::cout << "\n\n1000 file opens, writes 1 byte, closes, and deletes with direct synchronous i/o:\n";
                _1000_open_write_close_deletes(dispatcher, 1);
        }
        #endif

        BOOST_AUTO_TEST_CASE(async_io_works_64_directsync) 
        {
            BOOST_TEST_MESSAGE("Tests that the direct synchronous async i/o implementation works");
                auto dispatcher=boost::afio::async_file_io_dispatcher(boost::afio::process_threadpool(), boost::afio::file_flags::OSDirect|boost::afio::file_flags::OSSync);
                std::cout << "\n\n1000 file opens, writes 64Kb, closes, and deletes with direct synchronous i/o:\n";
                _1000_open_write_close_deletes(dispatcher, 65536);
        }

        BOOST_AUTO_TEST_CASE(async_io_barrier)
        {
            BOOST_TEST_MESSAGE( "Tests that the async i/o barrier works correctly under load");
                using namespace boost::afio;
                using namespace std;
                using boost::afio::future;
                using namespace NiallsCPP11Utilities;
                using boost::afio::off_t;
                typedef std::chrono::duration<double, ratio<1>> secs_type;
                vector<pair<size_t, int>> groups;
                // Generate 100,000 sorted random numbers between 0-1000
                {
                        ranctx gen;
                        raninit(&gen, 0x78adbcff);
                        vector<int> manynumbers;
                        manynumbers.reserve(100000);
                        for(size_t n=0; n<100000; n++)
                                manynumbers.push_back(ranval(&gen) % 1000);
                        sort(manynumbers.begin(), manynumbers.end());

                        // Collapse into a collection of runs of the same number
                        int lastnumber=-1;
                        for(auto &i : manynumbers)
                        {
                                if(i!=lastnumber)
                                        groups.push_back(make_pair(0, i));
                                groups.back().first++;
                                lastnumber=i;
                        }
                }
                atomic<size_t> callcount[1000];
                memset(&callcount, 0, sizeof(callcount));
                vector<future<bool>> verifies;
                verifies.reserve(groups.size());
                auto inccount=[](atomic<size_t> *count){ for(volatile size_t n=0; n<10000; n++); (*count)++; };
                auto verifybarrier=[](atomic<size_t> *count, size_t shouldbe)
                {
                        if(*count!=shouldbe)
                        {
                                BOOST_CHECK((*count==shouldbe));
                                throw runtime_error("Count was not what it should have been!");
                        }
                        return true;
                };
                // For each of those runs, dispatch ops and a barrier for them
                auto dispatcher=async_file_io_dispatcher();
                auto begin=std::chrono::high_resolution_clock::now();
                size_t opscount=0;
                async_io_op next;
                bool isfirst=true;
                for(auto &run : groups)
                {
                        vector<function<void()>> thisgroupcalls(run.first, bind(inccount, &callcount[run.second]));
                        vector<async_io_op> thisgroupcallops;
                        if(isfirst)
                        {
                                thisgroupcallops=dispatcher->call(thisgroupcalls).second;
                                isfirst=false;
                        }
                        else
                        {
                                vector<async_io_op> dependency(run.first, next);
                                thisgroupcallops=dispatcher->call(dependency, thisgroupcalls).second;
                        }
                        auto thisgroupbarriered=dispatcher->barrier(thisgroupcallops);
                        auto verify=dispatcher->call(thisgroupbarriered.front(), std::function<bool()>(std::bind(verifybarrier, &callcount[run.second], run.first)));
                        verifies.push_back(std::move(verify.first));
                        next=verify.second;
                        opscount+=run.first+2;
                }
                auto dispatched=chrono::high_resolution_clock::now();
                cout << "There are now " << dec << dispatcher->count() << " handles open with a queue depth of " << dispatcher->wait_queue_depth() << endl;
                BOOST_CHECK_NO_THROW(when_all(next).wait());
                // Retrieve any errors
                for(auto &i : verifies)
                {
                        BOOST_CHECK_NO_THROW(i.get());
                }
                auto end=std::chrono::high_resolution_clock::now();
                auto diff=chrono::duration_cast<secs_type>(end-begin);
                cout << "It took " << diff.count() << " secs to do " << opscount << " operations" << endl;
                diff=chrono::duration_cast<secs_type>(dispatched-begin);
                cout << "  It took " << diff.count() << " secs to dispatch all operations" << endl;
                diff=chrono::duration_cast<secs_type>(end-dispatched);
                cout << "  It took " << diff.count() << " secs to finish all operations" << endl << endl;
                diff=chrono::duration_cast<secs_type>(end-begin);
                cout << "That's a throughput of " << opscount/diff.count() << " ops/sec" << endl;
        }
        BOOST_AUTO_TEST_SUITE_END()// exclude_async_io_errors

    BOOST_AUTO_TEST_CASE(async_io_errors)
    {
        BOOST_MESSAGE( "Tests that the async i/o error handling works");
            using namespace boost::afio;
            using namespace std;
            using boost::afio::future;

            {
                    int hasErrorDirectly, hasErrorFromBarrier;
                    auto dispatcher=async_file_io_dispatcher();
                    auto mkdir(dispatcher->dir(async_path_op_req("testdir", file_flags::Create)));
                    vector<async_path_op_req> filereqs;
                    filereqs.push_back(async_path_op_req(mkdir, "testdir/a", file_flags::CreateOnlyIfNotExist));
                    filereqs.push_back(async_path_op_req(mkdir, "testdir/a", file_flags::CreateOnlyIfNotExist));
                    {
                            auto manyfilecreates=dispatcher->file(filereqs); // One of these will error
                            auto sync1=dispatcher->barrier(manyfilecreates); // If barrier() doesn't throw due to errored input, barrier() will replicate errors for you
                            BOOST_CHECK_NO_THROW(when_all(std::nothrow_t(), sync1.begin(), sync1.end()).wait()); // nothrow variant must never throw
                            hasErrorDirectly=0;
                            for(auto &i : manyfilecreates)
                            {
                                    // If we ask for has_exception() before the async thread has exited its packaged_task
                                    // this will fail, so no choice but to try { wait(); } catch { success }
                                    try
                                    {
                                            i.h->get();
                                    }
                                    catch(...)
                                    {
                                            hasErrorDirectly++;
                                    }
                            }
                            BOOST_CHECK(hasErrorDirectly==1);
                            hasErrorFromBarrier=0;
                            for(auto &i : sync1)
                            {
                                    try
                                    {
                                            i.h->get();
                                    }
                                    catch(...)
                                    {
                                            hasErrorFromBarrier++;
                                    }
                            }
                            BOOST_CHECK(hasErrorFromBarrier==1);
                            BOOST_AFIO_CHECK_THROWS(when_all(sync1.begin(), sync1.end()).wait()); // throw variant must always throw
                    }

                    auto manyfiledeletes=dispatcher->rmfile(filereqs); // One of these will also error. Same as above.
                    auto sync2=dispatcher->barrier(manyfiledeletes);
                    BOOST_CHECK_NO_THROW(when_all(std::nothrow_t(), sync2.begin(), sync2.end()).wait());
                    hasErrorDirectly=0;
                    for(auto &i : manyfiledeletes)
                    {
                            try
                            {
                                    i.h->get();
                            }
                            catch(...)
                            {
                                    hasErrorDirectly++;
                            }
                    }
                    BOOST_CHECK(hasErrorDirectly==1);
                    hasErrorFromBarrier=0;
                    for(auto &i : sync2)
                    {
                            try
                            {
                                    i.h->get();
                            }
                            catch(...)
                            {
                                    hasErrorFromBarrier++;
                            }
                    }
                    BOOST_CHECK(hasErrorFromBarrier==1);

                    BOOST_AFIO_CHECK_THROWS(when_all(sync2.begin(), sync2.end()).wait());
                    auto rmdir=dispatcher->rmdir(async_path_op_req("testdir"));
            }
    }

    BOOST_AUTO_TEST_SUITE(exclude_async_io_errors)// restart exclude_aysnc_io_errors

        static void evil_random_io(std::shared_ptr<boost::afio::async_file_io_dispatcher_base> dispatcher, size_t no, size_t bytes, size_t alignment=0)
        {
                using namespace boost::afio;
                using namespace std;
                using boost::afio::future;
                using namespace NiallsCPP11Utilities;
                using boost::afio::off_t;
                typedef std::chrono::duration<double, ratio<1>> secs_type;

                NiallsCPP11Utilities::aligned_allocator<char, 4096> aligned_allocator;
                vector<vector<char, NiallsCPP11Utilities::aligned_allocator<char, 4096>>> towrite(no);
                vector<char *> towriteptrs(no);
                vector<size_t> towritesizes(no);
        #ifdef DEBUG_TORTURE_TEST
                struct Op
                {
                        bool write;
                        vector<char *> data;
                        async_data_op_req<char> req;
                };
                vector<vector<Op>> todo(no);
        #else
                struct Op
                {
                        Hash256 hash; // Only used for reading
                        bool write;
                        ranctx seed;
                        async_data_op_req<char> req;
                };
                static_assert(!(sizeof(PadSizeToMultipleOf<Op, 32>)&31), "Op's stored size must be a multiple of 32 bytes");
                vector<vector<PadSizeToMultipleOf<Op, 32>, NiallsCPP11Utilities::aligned_allocator<Op, 32>>> todo(no);
        #endif
                for(size_t n=0; n<no; n++)
                {
                        towrite[n].reserve(bytes);
                        towrite[n].resize(bytes);
                        assert(!(((size_t) &towrite[n].front()) & 4095));
                        towriteptrs[n]=&towrite[n].front();
                        towritesizes[n]=bytes;
                }
        #ifdef DEBUG_TORTURE_TEST
                auto mkfill=[]{ static char ret='0'; if(ret+1>'z') ret='0'; return ret++; };
        #endif
                // We create no lots of random writes and reads representing about 100% of bytes
                // We simulate what we _ought_ to see appear in storage during the test and
                // SHA256 out the results
                // We then replay the same with real storage to see if it matches
                auto begin=std::chrono::high_resolution_clock::now();
        #ifndef BOOST_ASIO_BUG_WORKAROUND
        #pragma omp parallel for
        #endif
                for(ptrdiff_t n=0; n<(ptrdiff_t) no; n++)
                {
                        ranctx gen;
                        raninit(&gen, 0x78adbcff^(u4) n);
                        for(off_t bytessofar=0; bytessofar<bytes;)
                        {
                                Op op;
                                u4 r=ranval(&gen), toissue=(r>>24) & 15;
                                size_t thisbytes=0, m;
                                if(!toissue) toissue=1;
                                op.write=bytessofar<bytes/4 ? true : !(r&(1<<31));
                                op.req.where=r & (bytes-1);
                                if(op.req.where>bytes-1024*1024) op.req.where=bytes-1024*1024;
                                if(alignment)
                                        op.req.where&=~(alignment-1);
        #ifdef DEBUG_TORTURE_TEST
                                u4 fillvalue=mkfill();
                                fillvalue|=fillvalue<<8;
                                fillvalue|=fillvalue<<16;
        #else
                                ranctx writeseed=op.seed=gen;
        #endif
        #ifdef BOOST_ASIO_BUG_WORKAROUND
                                //if(toissue>4) toissue=4;
                                toissue=1; // clamp for now. I think Boost.ASIO on Win IOCP seems to dislike more than one buffer at a time ?!?
        #endif
                                for(m=0; m<toissue; m++)
                                {
                                        u4 s=ranval(&gen) & ((256*1024-1)&~63); // Must be a multiple of 64 bytes for SHA256
                                        if(s<64) s=64;
        #ifdef BOOST_ASIO_BUG_WORKAROUND
                                        if(s>65536) s=65536; // clamp for now. I think Boost.ASIO won't transfer more than 64Kb at a time anyway ... ?!?
        #endif
                                        if(alignment)
                                                s=(s+4095)&~(alignment-1);
                                        if(thisbytes+s>1024*1024) break;
                                        char *buffertouse=(char *)((size_t)towriteptrs[n]+(size_t) op.req.where+thisbytes);
        #ifdef DEBUG_TORTURE_TEST
                                        op.data.push_back(aligned_allocator.allocate(s));
                                        char *buffer=op.data.back();
        #endif
                                        if(op.write)
                                        {
                                                for(size_t x=0; x<s; x+=4)
        #ifndef DEBUG_TORTURE_TEST
                                                        *(u4 *)(buffer+thisbytes+x)=ranval(&writeseed);
        #else
                                                        *(u4 *)(buffer+x)=fillvalue;
                                                memcpy((char *)((size_t)towriteptrs[n]+(size_t) op.req.where+thisbytes), buffer, s);
                                                buffertouse=buffer;
        #endif
                                        }
        #ifdef DEBUG_TORTURE_TEST
                                        else
                                                memcpy(buffer, (char *)((size_t)towriteptrs[n]+(size_t) op.req.where+thisbytes), s);
        #endif
                                        thisbytes+=s;
                                        op.req.buffers.push_back(boost::asio::mutable_buffer(buffertouse, s));
                                }
        #ifndef DEBUG_TORTURE_TEST
                                if(!op.write)
                                {
                                        op.hash=Hash256();
                                        op.hash.AddSHA256To((const char *)(((size_t)towriteptrs[n]+(size_t) op.req.where)), thisbytes);
        #ifdef _DEBUG
                                        cout << "<=SHA256 of " << thisbytes << " bytes at " << op.req.where << " is " << op.hash.asHexString() << endl;
        #endif
                                }
        #endif
        #ifdef _DEBUG
                                // Quickly make sure none of these exceed 10Mb
                                off_t end=op.req.where;
                                for(auto &b : op.req.buffers)
                                        end+=boost::asio::buffer_size(b);
                                assert(end<=bytes);
        #endif
                                todo[n].push_back(move(op));
                                bytessofar+=thisbytes;
                        }
                }
                auto end=std::chrono::high_resolution_clock::now();
                auto diff=chrono::duration_cast<secs_type>(end-begin);
                cout << "It took " << diff.count() << " secs to simulate torture test in RAM" << endl;
                begin=std::chrono::high_resolution_clock::now();
                vector<Hash256> memhashes(no);
                Hash256::BatchAddSHA256To(no, &memhashes.front(), (const char **) &towriteptrs.front(), &towritesizes.front());
                end=std::chrono::high_resolution_clock::now();
                diff=chrono::duration_cast<secs_type>(end-begin);
                cout << "It took " << diff.count() << " secs to SHA256 the results" << endl;
                for(size_t n=0; n<no; n++)
                        memset(towriteptrs[n], 0, towritesizes[n]);

                auto mkdir(dispatcher->dir(async_path_op_req("testdir", file_flags::Create)));
                // Wait for three seconds to let filing system recover and prime SpeedStep
                //begin=std::chrono::high_resolution_clock::now();
                //while(std::chrono::duration_cast<secs_type>(std::chrono::high_resolution_clock::now()-begin).count()<3);

                // Open our test files
                begin=std::chrono::high_resolution_clock::now();
                std::vector<async_path_op_req> manyfilereqs;
                manyfilereqs.reserve(no);
                for(size_t n=0; n<no; n++)
                        manyfilereqs.push_back(async_path_op_req(mkdir, "testdir/"+std::to_string(n), file_flags::Create|file_flags::ReadWrite));
                auto manyopenfiles(dispatcher->file(manyfilereqs));
                std::vector<off_t> sizes(no, bytes);
                auto manywrittenfiles(dispatcher->truncate(manyopenfiles, sizes));
        #if defined(_DEBUG) && 0
                for(size_t n=0; n<manywrittenfiles.size(); n++)
                        cout << n << ": " << manywrittenfiles[n].id << " (" << manywrittenfiles[n].h->get()->path() << ") " << endl;
        #endif

                // Schedule a replay of our in-RAM simulation
                size_t maxfailures=0;
                for(size_t n=0; n<no; n++)
                        maxfailures+=todo[n].size();
                boost::lockfree::queue<pair<const Op *, size_t> *> failures(maxfailures);
                auto checkHash=[&failures](Op &op, char *base, size_t, std::shared_ptr<boost::afio::detail::async_io_handle> h) -> std::pair<bool, std::shared_ptr<boost::afio::detail::async_io_handle>> {
                        const char *data=(const char *)(((size_t) base+(size_t) op.req.where));
                        size_t idxoffset=0;
                        for(size_t m=0; m<op.req.buffers.size(); m++)
                        {
                                const char *buffer=op.data[m];
                                size_t idx;
                                for(idx=0; idx<boost::asio::buffer_size(op.req.buffers[m]); idx++)
                                {
                                        if(data[idx]!=buffer[idx])
                                        {
                                                failures.push(new pair<const Op *, size_t>(make_pair(&op, idxoffset+idx)));
        #ifdef _DEBUG
                                                string contents(data, 8), shouldbe(buffer, 8);
                                                cout << "Contents of file at " << op.req.where << " +" << idx << " contains " << contents << " instead of " << shouldbe << endl;
        #endif
                                                break;
                                        }
                                }
                                if(idx!=boost::asio::buffer_size(op.req.buffers[m])) break;
                                data+=boost::asio::buffer_size(op.req.buffers[m]);
                                idxoffset+=boost::asio::buffer_size(op.req.buffers[m]);
                        }
                        return make_pair(true, h);
                };
        #ifndef BOOST_ASIO_BUG_WORKAROUND
        #pragma omp parallel for
        #endif
                for(ptrdiff_t n=0; n<(ptrdiff_t) no; n++)
                {
                        for(Op &op : todo[n])
                        {
                                op.req.precondition=manywrittenfiles[n];
                                if(op.write)
                                {
                                        manywrittenfiles[n]=dispatcher->write(op.req);
                                }
                                else
                                        manywrittenfiles[n]=dispatcher->completion(dispatcher->read(op.req), std::make_pair(async_op_flags::ImmediateCompletion, std::bind(checkHash, ref(op), towriteptrs[n], placeholders::_1, placeholders::_2)));
                        }
                        // After replay, read the entire file into memory
                        manywrittenfiles[n]=dispatcher->read(async_data_op_req<char>(manywrittenfiles[n], towriteptrs[n], towritesizes[n], 0));
                }

                // Close each of those files
                auto manyclosedfiles(dispatcher->close(manywrittenfiles));
                auto dispatched=chrono::high_resolution_clock::now();
                cout << "There are now " << dec << dispatcher->count() << " handles open with a queue depth of " << dispatcher->wait_queue_depth() << endl;

                // Wait for all files to open
                when_all(manyopenfiles.begin(), manyopenfiles.end()).wait();
                auto openedsync=chrono::high_resolution_clock::now();
                // Wait for all files to write
                when_all(manywrittenfiles.begin(), manywrittenfiles.end()).wait();
                auto writtensync=chrono::high_resolution_clock::now();
                // Wait for all files to close
                when_all(manyclosedfiles.begin(), manyclosedfiles.end()).wait();
                auto closedsync=chrono::high_resolution_clock::now();
                end=closedsync;

                diff=chrono::duration_cast<secs_type>(end-begin);
                cout << "It took " << diff.count() << " secs to do all operations" << endl;
                diff=chrono::duration_cast<secs_type>(dispatched-begin);
                cout << "  It took " << diff.count() << " secs to dispatch all operations" << endl;
                diff=chrono::duration_cast<secs_type>(end-dispatched);
                cout << "  It took " << diff.count() << " secs to finish all operations" << endl << endl;
                off_t readed=0, written=0;
                size_t ops=0;
                diff=chrono::duration_cast<secs_type>(end-begin);
                for(auto &i : manyclosedfiles)
                {
                        readed+=i.h->get()->read_count();
                        written+=i.h->get()->write_count();
                }
                for(ptrdiff_t n=0; n<(ptrdiff_t) no; n++)
                        ops+=todo[n].size();
                cout << "We read " << readed << " bytes and wrote " << written << " bytes during " << ops << " operations." << endl;
                cout << "  That makes " << (readed+written)/diff.count()/1024/1024 << " Mb/sec" << endl;

                diff=chrono::duration_cast<secs_type>(openedsync-begin);
                cout << "It took " << diff.count() << " secs to do " << manyfilereqs.size()/diff.count() << " file opens per sec" << endl;
                diff=chrono::duration_cast<secs_type>(writtensync-openedsync);
                cout << "It took " << diff.count() << " secs to do " << manyfilereqs.size()/diff.count() << " file reads and writes per sec" << endl;
                diff=chrono::duration_cast<secs_type>(closedsync-writtensync);
                cout << "It took " << diff.count() << " secs to do " << manyfilereqs.size()/diff.count() << " file closes per sec" << endl;

                BOOST_CHECK(failures.empty());
                if(!failures.empty())
                {
                        pair<Op *, size_t> *failedop;
                        cout << "The following hash failures occurred:" << endl;
                        while(failures.pop(failedop))
                        {
                                auto undofailedop=Undoer([&failedop]{ delete failedop; });
                                size_t bytes=0;
                                for(auto &b : failedop->first->req.buffers)
                                        bytes+=boost::asio::buffer_size(b);
                                cout << "   " << (failedop->first->write ? "Write to" : "Read from") << " " << to_string(failedop->first->req.where) << " at offset " << failedop->second << " into bytes " << bytes << endl;
                        }
                }
                BOOST_TEST_MESSAGE("Checking if the final files have exactly the right contents ... this may take a bit ...");
                {
                        vector<Hash256> filehashes(no);
                        Hash256::BatchAddSHA256To(no, &filehashes.front(), (const char **) &towriteptrs.front(), &towritesizes.front());
                        for(size_t n=0; n<no; n++)
                                if(memhashes[n]!=filehashes[n])
                                {
                                        string failmsg("File "+to_string(n)+" contents were not what they were supposed to be!");
                                        BOOST_TEST_MESSAGE(failmsg.c_str());
                                }
                }
        #ifdef DEBUG_TORTURE_TEST
                for(ptrdiff_t n=0; n<(ptrdiff_t) no; n++)
                {
                        for(Op &op : todo[n])
                        {
                                for(auto &i : op.data)
                                        aligned_allocator.deallocate(i, 0);
                        }
                }
        #endif
                // Delete each of those files once they are closed
                auto it(manyclosedfiles.begin());
                for(auto &i : manyfilereqs)
                        i.precondition=*it++;
                auto manydeletedfiles(dispatcher->rmfile(manyfilereqs));
                // Wait for all files to delete
                when_all(manydeletedfiles.begin(), manydeletedfiles.end()).wait();
                auto rmdir(dispatcher->rmdir(async_path_op_req("testdir")));
                // Fetch any outstanding error
                rmdir.h->get();
        }

        BOOST_AUTO_TEST_CASE(async_io_torture)
        {
             BOOST_TEST_MESSAGE("Tortures the async i/o implementation");
                auto dispatcher=boost::afio::async_file_io_dispatcher(boost::afio::process_threadpool(), boost::afio::file_flags::None);
                std::cout << "\n\nSustained random i/o to 10 files of 10Mb:\n";
        #ifdef BOOST_ASIO_BUG_WORKAROUND
                evil_random_io(dispatcher, 1, 10*1024*1024);
        #else
                evil_random_io(dispatcher, 10, 10*1024*1024);
        #endif
        }

        BOOST_AUTO_TEST_CASE(async_io_torture_sync)
        {
            BOOST_TEST_MESSAGE( "Tortures the synchronous async i/o implementation");
                auto dispatcher=boost::afio::async_file_io_dispatcher(boost::afio::process_threadpool(), boost::afio::file_flags::OSSync);
                std::cout << "\n\nSustained random synchronous i/o to 10 files of 1Mb:\n";
                evil_random_io(dispatcher, 10, 1*1024*1024);
        }

        BOOST_AUTO_TEST_CASE(async_io_torture_autoflush)
        {
            BOOST_TEST_MESSAGE( "Tortures the autoflush async i/o implementation");
                auto dispatcher=boost::afio::async_file_io_dispatcher(boost::afio::process_threadpool(), boost::afio::file_flags::AutoFlush);
                std::cout << "\n\nSustained random autoflush i/o to 10 files of 1Mb:\n";
                evil_random_io(dispatcher, 10, 1*1024*1024);
        }

        BOOST_AUTO_TEST_CASE(async_io_torture_direct)
        {
             BOOST_TEST_MESSAGE("Tortures the direct async i/o implementation");
                auto dispatcher=boost::afio::async_file_io_dispatcher(boost::afio::process_threadpool(), boost::afio::file_flags::OSDirect);
                std::cout << "\n\nSustained random direct i/o to 10 files of 10Mb:\n";
                evil_random_io(dispatcher, 10, 10*1024*1024, 4096);
        }

        BOOST_AUTO_TEST_CASE(async_io_torture_directsync)
        {
            BOOST_TEST_MESSAGE("Tortures the direct synchronous async i/o implementation");
                auto dispatcher=boost::afio::async_file_io_dispatcher(boost::afio::process_threadpool(), boost::afio::file_flags::OSDirect|boost::afio::file_flags::OSSync);
                std::cout << "\n\nSustained random direct synchronous i/o to 10 files of 1Mb:\n";
                evil_random_io(dispatcher, 10, 1*1024*1024, 4096);
        }

        BOOST_AUTO_TEST_CASE(async_io_sync)
        {
            BOOST_TEST_MESSAGE( "Tests async fsync");
                using namespace boost::afio;
                using namespace std;
                vector<char> buffer(64, 'n');
                auto dispatcher=boost::afio::async_file_io_dispatcher(boost::afio::process_threadpool(), boost::afio::file_flags::OSSync);
                std::cout << "\n\nTesting synchronous directory and file creation:\n";
                auto mkdir(dispatcher->dir(async_path_op_req("testdir", file_flags::Create)));
                auto mkfile(dispatcher->file(async_path_op_req(mkdir, "testdir/foo", file_flags::Create|file_flags::ReadWrite)));
                auto writefile1(dispatcher->write(async_data_op_req<vector<char>>(mkfile, buffer, 0)));
                auto sync1(dispatcher->sync(writefile1));
                auto writefile2(dispatcher->write(async_data_op_req<vector<char>>(sync1, buffer, 0)));
                auto closefile(dispatcher->close(writefile2));
                auto delfile(dispatcher->rmfile(async_path_op_req(closefile, "testdir/foo")));
                auto deldir(dispatcher->rmdir(async_path_op_req(delfile, "testdir")));
                BOOST_CHECK_NO_THROW(when_all(deldir).wait());
        }

        #if 0
        BOOST_AUTO_TEST_CASE(afio_works)
        {
            BOOST_TEST_MESSAGE( "Tests that one of the samples from Boost.Graph works as advertised with afio");
                typedef boost::boost::adjacency_list<boost::vecS, boost::vecS, boost::bidirectionalS> Graph;
                Graph g(used_by, used_by + nedges, N);
                g.attach(store, testgraph);
                g.begincommit().wait();
                TestGraph<>(g);

                Graph g2(store, testgraph);
                TestGraph<>(g2);

                ModifyGraph<>(g);
                g.begincommit().wait();

                Graph g3(store, testgraph);
                BOOST_CHECK(boost::isomorphism(g, g3));
        }
        #endif
    BOOST_AUTO_TEST_SUITE_END() //end exclude_async_io_erros
BOOST_AUTO_TEST_SUITE_END() // end all        
<|MERGE_RESOLUTION|>--- conflicted
+++ resolved
@@ -15,18 +15,8 @@
 #include <sstream>
 #include <iostream>
 #include <algorithm>
-<<<<<<< HEAD
-#include "../../../afio/async_file_io.hpp"
-#include "../../../NiallsCPP11Utilities/Int128_256.hpp"
-=======
 #include "../../../boost/afio/afio.hpp"
 #include "../../../NiallsCPP11Utilities/Int128_256.hpp"
-#include "boost/graph/topological_sort.hpp"
-#include "boost/graph/depth_first_search.hpp"
-#include "boost/graph/dijkstra_shortest_paths.hpp"
-#include "boost/graph/visitors.hpp"
-#include "boost/graph/isomorphism.hpp"
->>>>>>> dcf012ad
 #include "boost/lockfree/queue.hpp"
 
 
@@ -41,10 +31,6 @@
 }catch(...){BOOST_CHECK(true);}
 
 
-<<<<<<< HEAD
-
-=======
->>>>>>> dcf012ad
 // From http://burtleburtle.net/bob/rand/smallprng.html
 typedef unsigned int  u4;
 typedef struct ranctx { u4 a; u4 b; u4 c; u4 d; } ranctx;
@@ -69,11 +55,7 @@
 
 BOOST_AUTO_TEST_SUITE(all)
     BOOST_AUTO_TEST_SUITE(exclude_async_io_errors)
-<<<<<<< HEAD
-       
-=======
-
->>>>>>> dcf012ad
+
         static int task()
         {
         #ifdef __GNUC__
