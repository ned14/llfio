--- conflicted
+++ resolved
@@ -13,26 +13,6 @@
       <link>shared:<define>BOOST_AFIO_SOURCE=1
       
 
-<<<<<<< HEAD
-
-   #These might be better when we're actually a part of boost (these don't wrok with a symlink)     
-#      <library>$../../libs/system/build//boost_system
-#      <library>$../../libs/filesystem/build//boost_filesystem 
-#      <library>$../../libs/atomic/build//boost_atomic
-#      <library>$../../libs/thread/build//boost_thread
-
-
-    : usage-requirements 
-      <include>. 
-      <link>shared:<library>/boost/system//boost_system
-      <link>shared:<library>/boost/filesystem//boost_filesystem 
-      <link>shared:<library>/boost/atomic//boost_atomic
-      <link>shared:<library>/boost/thread//boost_thread
-
-     <link>shared:<define>BOOST_AFIO_DYN_LINK=1
-     <link>shared:<define>BOOST_AFIO_SOURCE=1
-=======
->>>>>>> a8b2367d
     : source-location ../src
 
 ;
@@ -49,11 +29,11 @@
 	: #includes 
       <include>../../../boost/afio 
       <include>../../../boost/afio/detail
-<<<<<<< HEAD
-      
-    #Compiler settings
-      <toolset>gcc:<cxxflags>"-std=c++0x -fvisibility-inlines-hidden -fstrict-aliasing -Wstrict-aliasing -Wall -Wno-unused -fargument-noalias -O2 -g -fPIC -fvisibility=hidden -fopenmp -Wno-unused-typedefs"
-      <toolset>clang:<cxxflags>"-std=c++0x -fvisibility-inlines-hidden -fstrict-aliasing -Wstrict-aliasing -Wall -Wno-unused -fargument-noalias -O2 -g -fPIC -fvisibility=hidden -fopenmp"
+      <toolset>gcc:<cxxflags>"-std=c++0x -fvisibility-inlines-hidden -fstrict-aliasing -Wstrict-aliasing -Wno-unused -fargument-noalias -fvisibility=hidden -fopenmp"
+      <toolset>gcc:<linkflags>"-lgomp"
+      <toolset>gcc-mingw:<cxxflags>"-march=i686 -DWIN32 -D_UNICODE -DUNICODE"
+      <toolset>clang:<cxxflags>"-std=c++0x -fvisibility-inlines-hidden -fstrict-aliasing -Wstrict-aliasing -Wno-unused -fargument-noalias -fvisibility=hidden -fopenmp"
+      <toolset>msvc:<cxxflags>/openmp
       <toolset>msvc:<cxxflags>"/openmp /EHsc /GF /Gy "
       <toolset>msvc:<linkflags>"/LARGEADDRESSAWARE /DYNAMICBASE /NXCOMPAT /OPT:REF /MANIFEST" # /VERSION:1.00.0"
       <toolset>msvc:<define>WIN32 
@@ -62,14 +42,6 @@
       <toolset>msvc:<define>_UNICODE
         
       #OS specific dependencies
-      <target-os>linux:<linkflags>"-l pthread"
-      <target-os>freebsd:<linkflags>"-l pthread"
-=======
-      <toolset>gcc:<cxxflags>"-std=c++0x -fvisibility-inlines-hidden -fstrict-aliasing -Wstrict-aliasing -Wno-unused -fargument-noalias -fvisibility=hidden -fopenmp"
-      <toolset>gcc:<linkflags>"-lgomp"
-      <toolset>gcc-mingw:<cxxflags>"-march=i686 -DWIN32 -D_UNICODE -DUNICODE"
-      <toolset>clang:<cxxflags>"-std=c++0x -fvisibility-inlines-hidden -fstrict-aliasing -Wstrict-aliasing -Wno-unused -fargument-noalias -fvisibility=hidden -fopenmp"
-      <toolset>msvc:<cxxflags>/openmp
       <target-os>linux:<linkflags>"-lpthread"
       <target-os>freebsd:<linkflags>"-lpthread"
       <target-os>windows:<linkflags>"-lws2_32"
@@ -78,7 +50,6 @@
       <link>shared:<library>../../filesystem/build//boost_filesystem
       <link>shared:<library>../../atomic/build//boost_atomic
       <link>shared:<library>../../thread/build//boost_thread
->>>>>>> a8b2367d
 
     : #usage requirements
 
