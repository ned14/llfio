--- conflicted
+++ resolved
@@ -96,12 +96,8 @@
 #build the lib
  - cd $BOOST
  - ./bootstrap.sh --with-libraries=afio --prefix=$BOOST
- - b2 install $DEBUGBUILD toolset=$CC$GCCVER link=shared define=BOOST_NO_CXX11_VARIADIC_TEMPLATES $FLAGS;
+ - b2 install $DEBUGBUILD toolset=$CC$GCCVER link=shared $FLAGS;
 
-<<<<<<< HEAD
-#build unit tests
- - b2 libs/afio/test $DEBUGBUILD toolset=$CC$GCCVER --link=shared define=BOOST_NO_CXX11_VARIADIC_TEMPLATES $FLAGS;
-=======
 #valgrind setup
  - if [ $VALGRIND = "memcheck" ]; then PREFIXTEST="--tool=memcheck --suppressions=libs/afio/test/memcheck.supp --track-origins=yes --track-fds=yes --leak-check=full --show-reachable=yes --error-exitcode=1"; fi
  - if [ $VALGRIND = "drd" ]; then PREFIXTEST="--tool=drd --suppressions=libs/afio/test/drd.supp --error-exitcode=1"; fi
@@ -116,7 +112,6 @@
  #- if [ "$UNIT_TESTS" != "0" ]; then $PREFIXTEST $PREFIXPATH/boost_afio_test -s $UNIT_TESTS; fi
 # Not sure if we can pass the valgrind flags into the unit tests, but so far it hasnt crashed :)
  - b2 libs/afio/test $DEBUGBUILD link=shared toolset=$CC$GCCVER $TEST_TYPE --test-all $FLAGS ;
->>>>>>> e29d8b65
 
 #if we want to use the built in bjam test runner we can get test output this way
 # - cat bin.v2/libs/afio/test/main.test/*/*/main.output #may need to specify path better on valgrind tests
