/* async_file_io
Provides a threadpool and asynchronous file i/o infrastructure based on Boost.ASIO, Boost.Iostreams and filesystem
(C) 2013 Niall Douglas http://www.nedprod.com/
File Created: Mar 2013
*/

#ifndef BOOST_AFIO_HPP
#define BOOST_AFIO_HPP

// Fix up mingw weirdness
#if !defined(WIN32) && defined(_WIN32)
#define WIN32 1
#endif
// Boost ASIO needs this
#if !defined(_WIN32_WINNT) && defined(WIN32)
#define _WIN32_WINNT 0x0501
#endif

#include <type_traits>
#include <initializer_list>
#include <exception>
#include <algorithm> // Boost.ASIO needs std::min and std::max
#if !defined(_WIN32_WINNT) && defined(WIN32)
#define _WIN32_WINNT 0x0501
#endif
//#define BOOST_THREAD_VERSION 4
//#define BOOST_THREAD_PROVIDES_VARIADIC_THREAD
//#define BOOST_THREAD_DONT_PROVIDE_FUTURE
//#define BOOST_THREAD_PROVIDES_SIGNATURE_PACKAGED_TASK
#include "boost/asio.hpp"
#include "boost/thread/thread.hpp"
#include "boost/thread/future.hpp"
#include "boost/foreach.hpp"
#include "detail/Preprocessor_variadic.hpp"
#include <boost/detail/scoped_enum_emulation.hpp>


#if defined(BOOST_MSVC) && BOOST_MSVC < 1700// Dinkumware without <atomic>
#include <boost/atomic.hpp>
#include <boost/chrono.hpp>
typedef boost::thread thread; 
using namespace boost;
#define BOOST_AFIO_USE_BOOST_ATOMIC
#else
#include <thread>
#include <atomic>
#include <mutex>
typedef std::thread thread;
using namespace std;
#endif

#include "config.hpp"
#include "detail/Utility.hpp"

//#ifdef BOOST_NO_CXX11_SCOPED_ENUMS
//#define DOXYGEN_NO_CLASS_ENUMS
//#endif

// Map in C++11 stuff if available
<<<<<<< HEAD
#if (defined(__GLIBCXX__) && __GLIBCXX__<=20120920) || (defined(BOOST_MSVC) && BOOST_MSVC < 1700)
=======
#if defined(__GLIBCXX__) && __GLIBCXX__<=20120920 // <= GCC 4.7.2
>>>>>>> e29d8b65
#include "boost/exception_ptr.hpp"
#include "boost/thread/recursive_mutex.hpp"
namespace boost { namespace afio {
typedef boost::thread thread;
inline boost::thread::id get_this_thread_id() { return boost::this_thread::get_id(); }
inline boost::exception_ptr current_exception() { return boost::current_exception(); }
// TODO FIXME: This ought to work, but doesn't. I should investigate. In the meantime, users of older compilers will see 'unknown_exception'.
//#define BOOST_AFIO_THROW(x) boost::throw_exception(boost::enable_current_exception(x))
#define BOOST_AFIO_THROW(x) throw x
#define BOOST_AFIO_RETHROW throw
typedef boost::recursive_mutex recursive_mutex;
} }
#else
namespace boost { namespace afio {
typedef std::thread thread;
inline std::thread::id get_this_thread_id() { return std::this_thread::get_id(); }
inline std::exception_ptr current_exception() { return std::current_exception(); }
#define BOOST_AFIO_THROW(x) throw x
#define BOOST_AFIO_RETHROW throw
typedef std::recursive_mutex recursive_mutex;
} }
#endif

#if BOOST_VERSION<105400
#error Boosts before v1.54 have a memory corruption bug in boost::packaged_task<> when built under C++11 which makes this library useless. Get a newer Boost!
#endif


#ifndef BOOST_AFIO_DECL
#ifdef BOOST_AFIO_DLL_EXPORTS
#define BOOST_AFIO_DECL BOOST_SYMBOL_EXPORT
#else
/*! \brief Defines the API decoration for any exportable symbols
\ingroup macros
*/
#define BOOST_AFIO_DECL BOOST_SYMBOL_IMPORT
#endif
#endif


/*! \brief Validate inputs at the point of instantiation.

Turns on the checking of inputs for validity and throwing of exception conditions
at the point of instantiation rather than waiting until those inputs are sent
for dispatch. This, being very useful for debugging, defaults to 1 except when
`NDEBUG` is defined i.e. final release builds.
\ingroup macros
*/
#ifndef BOOST_AFIO_VALIDATE_INPUTS
#ifndef NDEBUG
#define BOOST_AFIO_VALIDATE_INPUTS 1
#else
#define BOOST_AFIO_VALIDATE_INPUTS 0
#endif
#endif

#ifdef BOOST_MSVC
#pragma warning(push)
#pragma warning(disable: 4251) // type needs to have dll-interface to be used by clients of class
#endif

/*! \file afio.hpp
\brief Provides a batch asynchronous file i/o implementation based on Boost.ASIO

*/
// namespaces dont show up in documentation unless I also document the parent namespace
// this is ok for now, but will need to be fixed when we improve the docs.

//! \brief The namespace used by the Boost Libraries
namespace boost {
//! \brief The namespace containing the Boost.ASIO asynchronous file i/o implementation.
namespace afio {

// This isn't consistent on MSVC so hard code it
typedef unsigned long long off_t;

#define BOOST_AFIO_FORWARD_STL_IMPL(M, B) \
template<class T> class M : public B<T> \
{ \
public: \
	M() { } \
	M(const B<T> &o) : B<T>(o) { } \
	M(B<T> &&o) BOOST_NOEXCEPT_OR_NOTHROW : B<T>(std::move(o)) { } \
	M(const M &o) : B<T>(o) { } \
	M(M &&o) BOOST_NOEXCEPT_OR_NOTHROW : B<T>(std::move(o)) { } \
	M &operator=(const B<T> &o) { static_cast<B<T> &&>(*this)=o; return *this; } \
	M &operator=(B<T> &&o) BOOST_NOEXCEPT_OR_NOTHROW { static_cast<B<T> &&>(*this)=std::move(o); return *this; } \
	M &operator=(const M &o) { static_cast<B<T> &&>(*this)=o; return *this; } \
	M &operator=(M &&o) BOOST_NOEXCEPT_OR_NOTHROW { static_cast<B<T> &&>(*this)=std::move(o); return *this; } \
};
#define BOOST_AFIO_FORWARD_STL_IMPL_NC(M, B) \
template<class T> class M : public B<T> \
{ \
public: \
	M() { } \
	M(B<T> &&o) BOOST_NOEXCEPT_OR_NOTHROW : B<T>(std::move(o)) { } \
	M(M &&o) BOOST_NOEXCEPT_OR_NOTHROW : B<T>(std::move(o)) { } \
	M &operator=(B<T> &&o) BOOST_NOEXCEPT_OR_NOTHROW { static_cast<B<T> &&>(*this)=std::move(o); return *this; } \
	M &operator=(M &&o) BOOST_NOEXCEPT_OR_NOTHROW { static_cast<B<T> &&>(*this)=std::move(o); return *this; } \
};
/*! \class future
\brief For now, this is boost's future. Will be replaced when C++'s future catches up with boost's

when_all() and when_any() definitions borrowed from http://www.open-std.org/jtc1/sc22/wg21/docs/papers/2012/n3428.pdf
*/
#if BOOST_THREAD_VERSION >=4
BOOST_AFIO_FORWARD_STL_IMPL_NC(future, boost::future)
#else
BOOST_AFIO_FORWARD_STL_IMPL_NC(future, boost::unique_future)
#endif
/*! \class shared_future
\brief For now, this is boost's shared_future. Will be replaced when C++'s shared_future catches up with boost's

when_all() and when_any() definitions borrowed from http://www.open-std.org/jtc1/sc22/wg21/docs/papers/2012/n3428.pdf
*/
BOOST_AFIO_FORWARD_STL_IMPL(shared_future, boost::shared_future)
/*! \class promise
\brief For now, this is boost's promise. Will be replaced when C++'s promise catches up with boost's
*/
BOOST_AFIO_FORWARD_STL_IMPL(promise, boost::promise)
/*! \brief For now, this is boost's exception_ptr. Will be replaced when C++'s exception_ptr catches up with boost's
*/
typedef boost::exception_ptr exception_ptr;
template<class T> inline exception_ptr make_exception_ptr(const T &e) { return boost::copy_exception(e); }
using boost::rethrow_exception;
/*! \brief For now, this is an emulation of std::packaged_task based on boost's packaged_task.
We have to drop the Args... support because it segfaults MSVC Nov 2012 CTP.
*/
template<class> class packaged_task;
template<class R> class packaged_task<R()>
#if BOOST_THREAD_VERSION >=4
: public boost::packaged_task<R()>
{
	typedef boost::packaged_task<R()> Base;
#else
: public boost::packaged_task<R>
	{
		typedef boost::packaged_task<R> Base;
#endif
public:
	packaged_task() { }
	packaged_task(Base &&o) BOOST_NOEXCEPT_OR_NOTHROW : Base(std::move(o)) { }
	packaged_task(packaged_task &&o) BOOST_NOEXCEPT_OR_NOTHROW : Base(static_cast<Base &&>(o)) { }
	template<class T> packaged_task(T &&o) BOOST_NOEXCEPT_OR_NOTHROW : Base(std::forward<T>(o)) { }
	packaged_task &operator=(Base &&o) BOOST_NOEXCEPT_OR_NOTHROW { static_cast<Base &&>(*this)=std::move(o); return *this; }
	packaged_task &operator=(packaged_task &&o) BOOST_NOEXCEPT_OR_NOTHROW { static_cast<Base &&>(*this)=std::move(o); return *this; }
};

<<<<<<< HEAD

template <class T> 
class atomic  
#ifdef BOOST_AFIO_USE_BOOST_ATOMIC
	: public boost::atomic<T>
{
	typedef boost::atomic<T> Base;
#else
	: public std::atomic<T>
{
	typedef std::atomic<T> Base;
#endif

public:
	atomic(): Base() {}
	BOOST_CONSTEXPR atomic(T v) BOOST_NOEXCEPT : Base(std::forward<T>(v)) {}
	
#ifdef BOOST_NO_CXX11_DELETED_FUNCTIONS
private:
    atomic(const atomic &) /* =delete */ ;
#else
    atomic(const atomic &) = delete;
#endif
};//end boost::afio::atomic

/*! \class thread_pool
\brief A very simple thread pool based on Boost.ASIO and std::thread
=======
/*! \class thread_source
\brief A source of thread workers
>>>>>>> e29d8b65
*/
class thread_source {
protected:
	boost::asio::io_service service;
	boost::asio::io_service::work working;
	thread_source() : working(service)
	{
	}
public:
	//! Returns the underlying io_service
	boost::asio::io_service &io_service() { return service; }
	//! Sends some callable entity to the thread pool for execution
	template<class F> future<typename std::result_of<F()>::type> enqueue(F f)
	{
		typedef typename std::result_of<F()>::type R;
		// Somewhat annoyingly, io_service.post() needs its parameter to be copy constructible,
		// and packaged_task is only move constructible, so ...
		auto task=std::make_shared<packaged_task<R()>>(std::move(f));
		service.post(std::bind([](std::shared_ptr<packaged_task<R()>> t) { (*t)(); }, task));
		return task->get_future();
	}
};

/*! \class std_thread_pool
\brief A very simple thread pool based on std::thread or boost::thread
*/
class std_thread_pool : public thread_source {
	class worker
	{
		std_thread_pool *pool;
	public:
		explicit worker(std_thread_pool *p) : pool(p) { }
		void operator()()
		{
			pool->service.run();
		}
	};
	friend class worker;

	std::vector< std::unique_ptr<thread> > workers;
public:
	/*! Constructs a thread pool of \em no workers
    \param no The number of worker threads to create
    */
	explicit std_thread_pool(size_t no)
	{
		workers.reserve(no);
		for(size_t n=0; n<no; n++)
			workers.push_back(std::unique_ptr<thread>(new thread(worker(this))));
	}
    //! Destroys the thread pool, waiting for worker threads to exit beforehand.
	~std_thread_pool()
	{
		service.stop();
		BOOST_FOREACH(auto &i, workers)
        {	i->join();}
	}
};
/*! \brief Returns the process threadpool

On first use, this instantiates a default std_thread_pool running eight threads.
\ingroup process_threadpool
*/
extern BOOST_AFIO_DECL std_thread_pool &process_threadpool();

namespace detail {
	template<class returns_t, class future_type> inline returns_t when_all_do(std::shared_ptr<std::vector<future_type>> futures)
	{
		boost::wait_for_all(futures->begin(), futures->end());
		returns_t ret;
		ret.reserve(futures->size());
		std::for_each(futures->begin(), futures->end(), [&ret](future_type &f) { ret.push_back(std::move(f.get())); });
		return ret;
	}
	template<class returns_t, class future_type> inline returns_t when_any_do(std::shared_ptr<std::vector<future_type>> futures)
	{
		typename std::vector<future_type>::iterator it=boost::wait_for_any(futures->begin(), futures->end());
		return std::make_pair(std::distance(futures->begin(), it), std::move(it->get()));
	}
}
/*! \brief Makes a future vector of results from all the supplied futures

This is an implementation of WG21 N3634's when_all() which uses process_threadpool()
to allow you to create a future which only becomes available when all the supplied
futures become available.

\return A future vector of the results of the input futures
\tparam "class InputIterator" A type modelling an iterator
\param first An iterator pointing to the first item to wait upon
\param last An iterator pointing to after the last future to wait upon
\ingroup when_all_futures
\qbk{distinguish, from ___WG21_N3634__ for range of futures}
\complexity{O(N)}
\exceptionmodel{The same as a future}
*/
template <class InputIterator> inline future<std::vector<typename std::decay<decltype(((typename InputIterator::value_type *) 0)->get())>::type>> when_all(InputIterator first, InputIterator last)
{
	typedef typename InputIterator::value_type future_type;
	typedef typename std::decay<decltype(((typename InputIterator::value_type *) 0)->get())>::type value_type;
	typedef std::vector<value_type> returns_t;
	// Take a copy of the futures supplied to us (which may invalidate them)
	auto futures=std::make_shared<std::vector<future_type>>(std::make_move_iterator(first), std::make_move_iterator(last));
	// Bind to my delegate and invoke
	std::function<returns_t ()> waitforall(std::move(std::bind(&detail::when_all_do<returns_t, future_type>, futures)));
	return process_threadpool().enqueue(std::move(waitforall));
}
//! Returns a future tuple of results from all the supplied futures
//template <typename... T> inline future<std::tuple<typename std::decay<T...>::type>> when_all(T&&... futures);
/*! \brief Makes a future result from the first of the supplied futures to become available

This is an implementation of WG21 N3634's when_any() which uses process_threadpool()
to allow you to create a future which only becomes available when the first of the supplied
futures become available.

\return A future pair of the first future to become available and its result
\tparam "class InputIterator" A type modelling an iterator
\param first An iterator pointing to the first future to wait upon
\param last An iterator pointing to after the last future to wait upon
\ingroup when_all_futures
\qbk{distinguish, from ___WG21_N3634__ for range of futures}
\complexity{The same as boost::wait_for_any()}
\exceptionmodel{The same as a future}
*/
template <class InputIterator> inline future<std::pair<size_t, typename std::decay<decltype(((typename InputIterator::value_type *) 0)->get())>::type>> when_any(InputIterator first, InputIterator last)
{
	typedef typename InputIterator::value_type future_type;
	typedef typename std::decay<decltype(((typename InputIterator::value_type *) 0)->get())>::type value_type;
	typedef std::pair<size_t, typename std::decay<decltype(((typename InputIterator::value_type *) 0)->get())>::type> returns_t;
	// Take a copy of the futures supplied to us (which may invalidate them)
	auto futures=std::make_shared<std::vector<future_type>>(std::make_move_iterator(first), std::make_move_iterator(last));
	// Bind to my delegate and invoke
	std::function<returns_t ()> waitforall(std::move(std::bind(&detail::when_any_do<returns_t, future_type>, futures)));
	return process_threadpool().enqueue(std::move(waitforall));
}
//! Returns a future result from the first of the supplied futures
/*template <typename... T> inline future<std::pair<size_t, typename std::decay<T>::type>> when_any(T&&... futures)
{
	std::array<T..., sizeof...(T)> f={ futures...};
	return when_any(f.begin(), f.end());
}*/

class async_file_io_dispatcher_base;
struct async_io_op;
struct async_path_op_req;
template<class T> struct async_data_op_req;

<<<<<<< HEAD
namespace detail {

	struct async_io_handle_posix;
	struct async_io_handle_windows;
	struct async_file_io_dispatcher_base_p;
	class async_file_io_dispatcher_compat;
	class async_file_io_dispatcher_windows;
	class async_file_io_dispatcher_linux;
	class async_file_io_dispatcher_qnx;
	/*! \brief The abstract base class encapsulating a platform-specific file handle
    */
	class async_io_handle : public std::enable_shared_from_this<async_io_handle>
	{
		friend class async_file_io_dispatcher_base;
		friend struct async_io_handle_posix;
		friend struct async_io_handle_windows;
		friend class async_file_io_dispatcher_compat;
		friend class async_file_io_dispatcher_windows;
		friend class async_file_io_dispatcher_linux;
		friend class async_file_io_dispatcher_qnx;

		async_file_io_dispatcher_base *_parent;
		chrono::system_clock::time_point _opened;
		std::filesystem::path _path; // guaranteed canonical
	protected:
		atomic<off_t> bytesread, byteswritten, byteswrittenatlastfsync;
		async_io_handle(async_file_io_dispatcher_base *parent, const std::filesystem::path &path) : _parent(parent), _opened(chrono::system_clock::now()), _path(path), bytesread(0), byteswritten(0), byteswrittenatlastfsync(0) { }
	public:
		virtual ~async_io_handle() { }
		//! Returns the parent of this io handle
		async_file_io_dispatcher_base *parent() const { return _parent; }
		//! Returns the native handle of this io handle. On POSIX, you can cast this to a fd using `(int)(size_t) native_handle()`. On Windows it's a simple `(HANDLE) native_handle()`.
		virtual void *native_handle() const=0;
		//! Returns when this handle was opened
		const chrono::system_clock::time_point &opened() const { return _opened; }
		//! Returns the path of this io handle
		const std::filesystem::path &path() const { return _path; }
		//! Returns how many bytes have been read since this handle was opened.
		off_t read_count() const { return bytesread; }
		//! Returns how many bytes have been written since this handle was opened.
		off_t write_count() const { return byteswritten; }
		//! Returns how many bytes have been written since this handle was last fsynced.
		off_t write_count_since_fsync() const { return byteswritten-byteswrittenatlastfsync; }
	};
	struct immediate_async_ops;
}


#define BOOST_AFIO_DECLARE_CLASS_ENUM_AS_BITFIELD(type) \
inline BOOST_CONSTEXPR_OR_CONST type operator&(type a, type b) \
{ \
	return static_cast<type>(static_cast<size_t>(a) & static_cast<size_t>(b)); \
} \
inline BOOST_CONSTEXPR_OR_CONST type operator|(type a, type b) \
{ \
	return static_cast<type>(static_cast<size_t>(a) | static_cast<size_t>(b)); \
} \
inline BOOST_CONSTEXPR_OR_CONST type operator~(type a) \
{ \
	return static_cast<type>(~static_cast<size_t>(a)); \
} \
inline BOOST_CONSTEXPR_OR_CONST bool operator!(type a) \
=======
#define BOOST_AFIO_DECLARE_CLASS_ENUM_AS_BITFIELD(type) \
inline BOOST_CONSTEXPR type operator&(type a, type b) \
{ \
	return static_cast<type>(static_cast<size_t>(a) & static_cast<size_t>(b)); \
} \
inline BOOST_CONSTEXPR type operator|(type a, type b) \
{ \
	return static_cast<type>(static_cast<size_t>(a) | static_cast<size_t>(b)); \
} \
inline BOOST_CONSTEXPR type operator~(type a) \
{ \
	return static_cast<type>(~static_cast<size_t>(a)); \
} \
inline BOOST_CONSTEXPR bool operator!(type a) \
>>>>>>> e29d8b65
{ \
	return 0==static_cast<size_t>(a); \
}

/*! \enum file_flags
\brief Bitwise file and directory open flags
\ingroup file_flags
*/
#ifdef DOXYGEN_NO_CLASS_ENUMS
enum file_flags
#elif defined(BOOST_NO_CXX11_SCOPED_ENUMS)
BOOST_SCOPED_ENUM_UT_DECLARE_BEGIN(file_flags, size_t)
#else
enum class file_flags : size_t
#endif
{
	None=0,				//!< No flags set
	Read=1,				//!< Read access
	Write=2,			//!< Write access
	ReadWrite=3,		//!< Read and write access
	Append=4,			//!< Append only
	Truncate=8,			//!< Truncate existing file to zero
	Create=16,			//!< Open and create if doesn't exist
	CreateOnlyIfNotExist=32, //!< Create and open only if doesn't exist
	WillBeSequentiallyAccessed=128, //!< Will be exclusively either read or written sequentially. If you're exclusively writing sequentially, \em strongly consider turning on OSDirect too.
	FastDirectoryEnumeration=256, //!< Hold a file handle open to the containing directory of each open file for fast directory enumeration (POSIX only).

	OSDirect=(1<<16),	//!< Bypass the OS file buffers (only really useful for writing large files. Note you must 4Kb align everything if this is on)

<<<<<<< HEAD
}
#ifdef BOOST_NO_CXX11_SCOPED_ENUMS
BOOST_SCOPED_ENUM_DECLARE_END(file_flags)
BOOST_AFIO_DECLARE_CLASS_ENUM_AS_BITFIELD(file_flags::enum_type)
#else
;
=======
	AlwaysSync=(1<<24),		//!< Ask the OS to not complete until the data is on the physical storage. Best used only with OSDirect, otherwise use SyncOnClose.
	SyncOnClose=(1<<25),	//!< Automatically initiate an asynchronous flush just before file close, and fuse both operations so both must complete for close to complete.
	EnforceDependencyWriteOrder=(1<<26) //!< Ensure that data writes to files reach physical storage in the same order as the op dependencies close files. Does NOT enforce ordering of individual data writes, ONLY all file writes accumulated before a file close.
};
>>>>>>> e29d8b65
BOOST_AFIO_DECLARE_CLASS_ENUM_AS_BITFIELD(file_flags)
#endif

/*! \enum async_op_flags
\brief Bitwise async_op_flags flags
\ingroup async_op_flags
*/
#ifdef DOXYGEN_NO_CLASS_ENUMS
enum file_flags
#elif defined(BOOST_NO_CXX11_SCOPED_ENUMS)
BOOST_SCOPED_ENUM_UT_DECLARE_BEGIN(async_op_flags, size_t)
#else
enum class async_op_flags : size_t
#endif
{
	None=0,					//!< No flags set
	DetachedFuture=1,		//!< The specified completion routine may choose to not complete immediately
	ImmediateCompletion=2	//!< Call chained completion immediately instead of scheduling for later. Make SURE your completion can not block!
}
#ifdef BOOST_NO_CXX11_SCOPED_ENUMS
BOOST_SCOPED_ENUM_DECLARE_END(async_op_flags)
BOOST_AFIO_DECLARE_CLASS_ENUM_AS_BITFIELD(async_op_flags::enum_type)
#else
;
BOOST_AFIO_DECLARE_CLASS_ENUM_AS_BITFIELD(async_op_flags)
#endif

namespace detail {

	struct async_io_handle_posix;
	struct async_io_handle_windows;
	struct async_file_io_dispatcher_base_p;
	class async_file_io_dispatcher_compat;
	class async_file_io_dispatcher_windows;
	class async_file_io_dispatcher_linux;
	class async_file_io_dispatcher_qnx;
	/*! \brief The abstract base class encapsulating a platform-specific file handle
	*/
	class async_io_handle : public std::enable_shared_from_this<async_io_handle>
	{
		friend class async_file_io_dispatcher_base;
		friend struct async_io_handle_posix;
		friend struct async_io_handle_windows;
		friend class async_file_io_dispatcher_compat;
		friend class async_file_io_dispatcher_windows;
		friend class async_file_io_dispatcher_linux;
		friend class async_file_io_dispatcher_qnx;

		async_file_io_dispatcher_base *_parent;
		std::chrono::system_clock::time_point _opened;
		std::filesystem::path _path; // guaranteed canonical
		file_flags _flags;
	protected:
		std::atomic<off_t> bytesread, byteswritten, byteswrittenatlastfsync;
		async_io_handle(async_file_io_dispatcher_base *parent, const std::filesystem::path &path, file_flags flags) : _parent(parent), _opened(std::chrono::system_clock::now()), _path(path), _flags(flags), bytesread(0), byteswritten(0), byteswrittenatlastfsync(0) { }
	public:
		virtual ~async_io_handle() { }
		//! Returns the parent of this io handle
		async_file_io_dispatcher_base *parent() const { return _parent; }
		//! Returns the native handle of this io handle. On POSIX, you can cast this to a fd using `(int)(size_t) native_handle()`. On Windows it's a simple `(HANDLE) native_handle()`.
		virtual void *native_handle() const=0;
		//! Returns when this handle was opened
		const std::chrono::system_clock::time_point &opened() const { return _opened; }
		//! Returns the path of this io handle
		const std::filesystem::path &path() const { return _path; }
		//! Returns the final flags used when this handle was opened
		file_flags flags() const { return _flags; }
		//! Returns how many bytes have been read since this handle was opened.
		off_t read_count() const { return bytesread; }
		//! Returns how many bytes have been written since this handle was opened.
		off_t write_count() const { return byteswritten; }
		//! Returns how many bytes have been written since this handle was last fsynced.
		off_t write_count_since_fsync() const { return byteswritten-byteswrittenatlastfsync; }
	};
	struct immediate_async_ops;
	template<bool for_writing> class async_data_op_req_impl;
}


/*! \class async_file_io_dispatcher_base
\brief Abstract base class for dispatching file i/o asynchronously

This is a reference counted instance with platform-specific implementation optionally hidden in object code.
Construct an instance using the `boost::afio::async_file_io_dispatcher()` function.

\qbk{
[/ link afio.reference.functions.async_file_io_dispatcher `async_file_io_dispatcher()`]
[include generated/group_async_file_io_dispatcher_base__completion.qbk]
[include generated/group_async_file_io_dispatcher_base__call.qbk]
[include generated/group_async_file_io_dispatcher_base__filedirops.qbk]
[include generated/group_async_file_io_dispatcher_base__barrier.qbk]
[include generated/group_async_file_io_dispatcher_base__misc.qbk]
}
*/
class BOOST_AFIO_DECL async_file_io_dispatcher_base : public std::enable_shared_from_this<async_file_io_dispatcher_base>
{
	//friend BOOST_AFIO_DECL std::shared_ptr<async_file_io_dispatcher_base> async_file_io_dispatcher(thread_source &threadpool=process_threadpool(), file_flags flagsforce=file_flags::None, file_flags flagsmask=file_flags::None);
	friend struct detail::async_io_handle_posix;
	friend struct detail::async_io_handle_windows;
	friend class detail::async_file_io_dispatcher_compat;
	friend class detail::async_file_io_dispatcher_windows;
	friend class detail::async_file_io_dispatcher_linux;
	friend class detail::async_file_io_dispatcher_qnx;

	detail::async_file_io_dispatcher_base_p *p;
	void int_add_io_handle(void *key, std::shared_ptr<detail::async_io_handle> h);
	void int_del_io_handle(void *key);
protected:
	async_file_io_dispatcher_base(thread_source &threadpool, file_flags flagsforce, file_flags flagsmask);
public:
	//! Destroys the dispatcher, blocking inefficiently if any ops are still in flight.
	virtual ~async_file_io_dispatcher_base();

	//! Returns the thread source used by this dispatcher
	thread_source &threadsource() const;
	//! Returns file flags as would be used after forcing and masking bits passed during construction
	file_flags fileflags(file_flags flags) const;
	//! Returns the current wait queue depth of this dispatcher
	size_t wait_queue_depth() const;
	//! Returns the number of open items in this dispatcher
	size_t count() const;

    //! The type returned by a completion handler \ingroup async_file_io_dispatcher_base__completion
	typedef std::pair<bool, std::shared_ptr<detail::async_io_handle>> completion_returntype;
    //! The type of a completion handler \ingroup async_file_io_dispatcher_base__completion
	typedef completion_returntype completion_t(size_t, std::shared_ptr<detail::async_io_handle>);
	/*! \brief Schedule a batch of asynchronous invocations of the specified functions when their supplied operations complete.
    \return A batch of op handles
    \param ops A batch of precondition op handles.
    \param callbacks A batch of pairs of op flags and bound completion handler functions of type `completion_t`
    \ingroup async_file_io_dispatcher_base__completion
    \qbk{distinguish, batch bound functions}
    \complexity{Amortised O(N) to dispatch. Amortised O(N/threadpool) to complete.}
    \exceptionmodelstd
    \qexample{completion_example}
    */
	std::vector<async_io_op> completion(const std::vector<async_io_op> &ops, const std::vector<std::pair<async_op_flags, std::function<async_file_io_dispatcher_base::completion_t>>> &callbacks);
	/*! \brief Schedule the asynchronous invocation of the specified single function when the supplied single operation completes.
    \return An op handle
    \param req A precondition op handle
    \param callback A pair of op flag and bound completion handler function of type `completion_t`
    \ingroup async_file_io_dispatcher_base__completion
    \qbk{distinguish, single bound function}
    \complexity{Amortised O(1) to dispatch. Amortised O(1) to complete.}
    \exceptionmodelstd
    \qexample{completion_example}
    */
	inline async_io_op completion(const async_io_op &req, const std::pair<async_op_flags, std::function<async_file_io_dispatcher_base::completion_t>> &callback);

	/*! \brief Schedule a batch of asynchronous invocations of the specified bound functions when their supplied preconditions complete.
    
    This is effectively a convenience wrapper for `completion()`. It creates a packaged_task matching the `completion_t`
    handler specification and calls the specified arbitrary callable, always returning completion on exit.
    
    \return A pair with a batch of futures returning the result of each of the callables and a batch of op handles.
    \tparam "class R" A compiler deduced return type of the bound functions.
    \param ops A batch of precondition op handles. If default constructed, a precondition is null.
    \param callables A batch of bound functions to call, returning R.
    \ingroup async_file_io_dispatcher_base__call
    \qbk{distinguish, batch bound functions}
    \complexity{Amortised O(N) to dispatch. Amortised O(N/threadpool) to complete.}
    \exceptionmodelstd
    \qexample{call_example}
    */
	template<class R> inline std::pair<std::vector<future<R>>, std::vector<async_io_op>> call(const std::vector<async_io_op> &ops, const std::vector<std::function<R()>> &callables);
	/*! \brief Schedule a batch of asynchronous invocations of the specified bound functions when their supplied preconditions complete.

    This is effectively a convenience wrapper for `completion()`. It creates a packaged_task matching the `completion_t`
    handler specification and calls the specified arbitrary callable, always returning completion on exit. If you
    are seeing performance issues, using `completion()` directly will have much less overhead.
    
    \return A pair with a batch of futures returning the result of each of the callables and a batch of op handles.
    \tparam "class R" A compiler deduced return type of the bound functions.
    \param callables A batch of bound functions to call, returning R.
    \ingroup async_file_io_dispatcher_base__call
    \qbk{distinguish, batch bound functions without preconditions}
    \complexity{Amortised O(N) to dispatch. Amortised O(N/threadpool) to complete.}
    \exceptionmodelstd
    \qexample{call_example}
    */
	template<class R> std::pair<std::vector<future<R>>, std::vector<async_io_op>> call(const std::vector<std::function<R()>> &callables) { return call(std::vector<async_io_op>(), callables); }
	/*! \brief Schedule an asynchronous invocation of the specified bound function when its supplied precondition completes.

    This is effectively a convenience wrapper for `completion()`. It creates a packaged_task matching the `completion_t`
    handler specification and calls the specified arbitrary callable, always returning completion on exit. If you
    are seeing performance issues, using `completion()` directly will have much less overhead.
    
    \return A pair with a future returning the result of the callable and an op handle.
    \tparam "class R" A compiler deduced return type of the bound functions.
    \param req A precondition op handle. If default constructed, the precondition is null.
    \param callback A bound functions to call, returning R.
    \ingroup async_file_io_dispatcher__call
    \qbk{distinguish, single bound function}
    \complexity{Amortised O(1) to dispatch. Amortised O(1) to complete.}
    \exceptionmodelstd
    \qexample{call_example}
    */
	template<class R> inline std::pair<future<R>, async_io_op> call(const async_io_op &req, std::function<R()> callback);

    
    
    
#ifndef BOOST_NO_CXX11_VARIADIC_TEMPLATES
     
    /*! \brief Schedule an asynchronous invocation of the specified unbound callable when its supplied precondition completes.
    Note that this function essentially calls `std::bind()` on the callable and the args and passes it to the other call() overload taking a `std::function<>`.
    You should therefore use `std::ref()` etc. as appropriate.

    This is effectively a convenience wrapper for `completion()`. It creates a packaged_task matching the `completion_t`
    handler specification and calls the specified arbitrary callable, always returning completion on exit. If you
    are seeing performance issues, using `completion()` directly will have much less overhead.
    
    \return A pair with a future returning the result of the callable and an op handle.
    \tparam "class C" Any callable type.
    \tparam Args Any sequence of argument types.
    \param req A precondition op handle. If default constructed, the precondition is null.
    \param callback An unbound callable to call.
    \param args An arbitrary sequence of arguments to bind to the callable.
    \ingroup async_file_io_dispatcher_base__call
    \qbk{distinguish, single unbound callable}
    \complexity{Amortised O(1) to dispatch. Amortised O(1) to complete.}
    \exceptionmodelstd
    \qexample{call_example}
    */
	template<class C, class... Args> inline std::pair<future<typename boost::result_of<C(Args...)>::type>, async_io_op> call(const async_io_op &req, C callback, Args... args);

#else   //define a version compatable with c++03

#define BOOST_PP_LOCAL_MACRO(N)                                                                     \
    template <class C                                                                               \
    BOOST_PP_COMMA_IF(N)                                                                            \
    BOOST_PP_ENUM_PARAMS(N, class A)>                                                               \
    inline std::pair<future<typename boost::result_of<C(BOOST_PP_ENUM_PARAMS(N, A))>::type>, async_io_op>  \
    call (const async_io_op &req, C callback BOOST_PP_COMMA_IF(N) BOOST_PP_ENUM_BINARY_PARAMS(N, A, a));     

  
#define BOOST_PP_LOCAL_LIMITS     (1, BOOST_AFIO_MAX_PARAMETERS) //should this be 0 or 1 for the min????
#include BOOST_PP_LOCAL_ITERATE()

#endif





	/*! \brief Schedule a batch of asynchronous directory creations and opens after optional preconditions.
    \return A batch of op handles.
    \param reqs A batch of `async_path_op_req` structures.
    \ingroup async_file_io_dispatcher_base__filedirops
    \qbk{distinguish, batch}
    \complexity{Amortised O(N) to dispatch. Amortised O(N/threadpool) to complete if directory creation is constant time.}
    \exceptionmodelstd
    \qexample{filedir_example}
    */
	virtual std::vector<async_io_op> dir(const std::vector<async_path_op_req> &reqs)=0;
	/*! \brief Schedule an asynchronous directory creation and open after an optional precondition.
    \return An op handle.
    \param req An `async_path_op_req` structure.
    \ingroup async_file_io_dispatcher_base__filedirops
    \qbk{distinguish, single}
    \complexity{Amortised O(1) to dispatch. Amortised O(1) to complete if directory creation is constant time.}
    \exceptionmodelstd
    \qexample{filedir_example}
    */
	inline async_io_op dir(const async_path_op_req &req);
	/*! \brief Schedule a batch of asynchronous directory deletions after optional preconditions.
    \return A batch of op handles.
    \param reqs A batch of `async_path_op_req` structures.
    \ingroup async_file_io_dispatcher_base__filedirops
    \qbk{distinguish, batch}
    \complexity{Amortised O(N) to dispatch. Amortised O(N/threadpool) to complete if directory deletion is constant time.}
    \exceptionmodelstd
    \qexample{filedir_example}
    */
	virtual std::vector<async_io_op> rmdir(const std::vector<async_path_op_req> &reqs)=0;
	/*! \brief Schedule an asynchronous directory deletion after an optional precondition.
    \return An op handle.
    \param req An `async_path_op_req` structure.
    \ingroup async_file_io_dispatcher_base__filedirops
    \qbk{distinguish, single}
    \complexity{Amortised O(1) to dispatch. Amortised O(1) to complete if directory deletion is constant time.}
    \exceptionmodelstd
    \qexample{filedir_example}
    */
	inline async_io_op rmdir(const async_path_op_req &req);
	/*! \brief Schedule a batch of asynchronous file creations and opens after optional preconditions.
    \return A batch of op handles.
    \param reqs A batch of `async_path_op_req` structures.
    \ingroup async_file_io_dispatcher_base__filedirops
    \qbk{distinguish, batch}
    \complexity{Amortised O(N) to dispatch. Amortised O(N/threadpool) to complete if file creation is constant time.}
    \exceptionmodelstd
    \qexample{filedir_example}
    */
	virtual std::vector<async_io_op> file(const std::vector<async_path_op_req> &reqs)=0;
	/*! \brief Schedule an asynchronous file creation and open after an optional precondition.
    \return An op handle.
    \param req An `async_path_op_req` structure.
    \ingroup async_file_io_dispatcher_base__filedirops
    \qbk{distinguish, single}
    \complexity{Amortised O(1) to dispatch. Amortised O(1) to complete if file creation is constant time.}
    \exceptionmodelstd
    \qexample{filedir_example}
    */
	inline async_io_op file(const async_path_op_req &req);
	/*! \brief Schedule a batch of asynchronous file deletions after optional preconditions.
    \return A batch of op handles.
    \param reqs A batch of `async_path_op_req` structures.
    \ingroup async_file_io_dispatcher_base__filedirops
    \qbk{distinguish, batch}
    \complexity{Amortised O(N) to dispatch. Amortised O(N/threadpool) to complete if file deletion is constant time.}
    \exceptionmodelstd
    \qexample{filedir_example}
    */
	virtual std::vector<async_io_op> rmfile(const std::vector<async_path_op_req> &reqs)=0;
	/*! \brief Schedule an asynchronous file deletion after an optional precondition.
    \return An op handle.
    \param req An `async_path_op_req` structure.
    \ingroup async_file_io_dispatcher_base__filedirops
    \qbk{distinguish, single}
    \complexity{Amortised O(1) to dispatch. Amortised O(1) to complete if file deletion is constant time.}
    \exceptionmodelstd
    \qexample{filedir_example}
    */
	inline async_io_op rmfile(const async_path_op_req &req);
	/*! \brief Schedule a batch of asynchronous content synchronisations with physical storage after preceding operations.
    \return A batch of op handles.
    \param ops A batch of op handles.
    \ingroup async_file_io_dispatcher_base__filedirops
    \qbk{distinguish, batch}
    \complexity{Amortised O(N) to dispatch. Amortised O(N/threadpool) to complete if content synchronisation is constant time (which is extremely unlikely).}
    \exceptionmodelstd
    \qexample{sync_example}
    */
	virtual std::vector<async_io_op> sync(const std::vector<async_io_op> &ops)=0;
	/*! \brief Schedule an asynchronous content synchronisation with physical storage after a preceding operation.
    \return An op handle.
    \param req An op handle.
    \ingroup async_file_io_dispatcher_base__filedirops
    \qbk{distinguish, single}
    \complexity{Amortised O(1) to dispatch. Amortised O(1) to complete if content synchronisation is constant time (which is extremely unlikely).}
    \exceptionmodelstd
    \qexample{sync_example}
    */
	inline async_io_op sync(const async_io_op &req);
	/*! \brief Schedule a batch of asynchronous file or directory handle closes after preceding operations.
    \return A batch of op handles.
    \param ops A batch of op handles.
    \ingroup async_file_io_dispatcher_base__filedirops
    \qbk{distinguish, batch}
    \complexity{Amortised O(N) to dispatch. Amortised O(N/threadpool) to complete if closing handles is constant time.}
    \exceptionmodelstd
    \qexample{filedir_example}
    */
	virtual std::vector<async_io_op> close(const std::vector<async_io_op> &ops)=0;
	/*! \brief Schedule an asynchronous file or directory handle close after a preceding operation.
    \return An op handle.
    \param req An op handle.
    \ingroup async_file_io_dispatcher_base__filedirops
    \qbk{distinguish, single}
    \complexity{Amortised O(1) to dispatch. Amortised O(1) to complete if closing handles is constant time.}
    \exceptionmodelstd
    \qexample{filedir_example}
    */
	inline async_io_op close(const async_io_op &req);

	/*! \brief Schedule a batch of asynchronous data reads after preceding operations.

	\direct_io_note
    \return A batch of op handles.
	\tparam "class T" Any type.
    \param ops A batch of async_data_op_req<T> structures.
    \ingroup async_file_io_dispatcher_base__filedirops
    \qbk{distinguish, batch}
    \complexity{Amortised O(N) to dispatch. Amortised O(N/threadpool) to complete if reading data is constant time.}
    \exceptionmodelstd
    \qexample{readwrite_example}
    */
#ifndef DOXYGEN_SHOULD_SKIP_THIS
	virtual std::vector<async_io_op> read(const std::vector<detail::async_data_op_req_impl<false>> &ops)=0;
	template<class T> inline std::vector<async_io_op> read(const std::vector<async_data_op_req<T>> &ops);
#else
	template<class T> virtual std::vector<async_io_op> read(const std::vector<async_data_op_req<T>> &ops)=0;
#endif
	/*! \brief Schedule an asynchronous data read after a preceding operation.

	\direct_io_note
	\return An op handle.
	\tparam "class T" Any type.
	\param req An async_data_op_req<T> structure.
    \ingroup async_file_io_dispatcher_base__filedirops
    \qbk{distinguish, single}
    \complexity{Amortised O(1) to dispatch. Amortised O(1) to complete if reading data is constant time.}
    \exceptionmodelstd
    \qexample{readwrite_example}
    */
#ifndef DOXYGEN_SHOULD_SKIP_THIS
	inline async_io_op read(const detail::async_data_op_req_impl<false> &req);
#else
	template<class T> inline async_io_op read(const async_data_op_req<T> &req);
#endif
	/*! \brief Schedule a batch of asynchronous data writes after preceding operations.

	\direct_io_note
	\return A batch of op handles.
	\tparam "class T" Any type.
	\param ops A batch of async_data_op_req<const T> structures.
    \ingroup async_file_io_dispatcher_base__filedirops
    \qbk{distinguish, batch}
    \complexity{Amortised O(N) to dispatch. Amortised O(N/threadpool) to complete if writing data is constant time.}
    \exceptionmodelstd
    \qexample{readwrite_example}
    */
#ifndef DOXYGEN_SHOULD_SKIP_THIS
	virtual std::vector<async_io_op> write(const std::vector<detail::async_data_op_req_impl<true>> &ops)=0;
	template<class T> inline std::vector<async_io_op> write(const std::vector<async_data_op_req<T>> &ops);
#else
	template<class T> virtual std::vector<async_io_op> write(const std::vector<async_data_op_req<const T>> &ops)=0;
#endif
	/*! \brief Schedule an asynchronous data write after a preceding operation.

	\direct_io_note
	\return An op handle.
	\tparam "class T" Any type.
	\param req An async_data_op_req<const T> structure.
    \ingroup async_file_io_dispatcher_base__filedirops
    \qbk{distinguish, single}
    \complexity{Amortised O(1) to dispatch. Amortised O(1) to complete if writing data is constant time.}
    \exceptionmodelstd
    \qexample{readwrite_example}
    */
#ifndef DOXYGEN_SHOULD_SKIP_THIS
	inline async_io_op write(const detail::async_data_op_req_impl<true> &req);
#else
	template<class T> inline async_io_op write(const async_data_op_req<const T> &req);
#endif

	/*! \brief Schedule a batch of asynchronous file length truncations after preceding operations.
    \return A batch of op handles.
    \param ops A batch of op handles.
    \param sizes A batch of new lengths.
    \ingroup async_file_io_dispatcher_base__filedirops
    \qbk{distinguish, batch}
    \complexity{Amortised O(N) to dispatch. Amortised O(N/threadpool) to complete if truncating file lengths is constant time.}
    \exceptionmodelstd
    \qexample{truncate_example}
    */
	virtual std::vector<async_io_op> truncate(const std::vector<async_io_op> &ops, const std::vector<off_t> &sizes)=0;
	/*! \brief Schedule an asynchronous data write after a preceding operation.
    \return An op handle.
    \param op An op handle.
    \param newsize The new size for the file.
    \ingroup async_file_io_dispatcher_base__filedirops
    \qbk{distinguish, single}
    \complexity{Amortised O(1) to dispatch. Amortised O(1) to complete if truncating file lengths is constant time.}
    \exceptionmodelstd
    \qexample{truncate_example}
    */
	inline async_io_op truncate(const async_io_op &op, off_t newsize);
	/*! \brief Schedule an asynchronous synchronisation of preceding operations.
    
    If you perform many asynchronous operations of unequal duration but wish to schedule one of more operations
    to occur only after \b all of those operations have completed, this is the correct function to use. The returned
    batch of ops exactly match the input batch of ops (including their exception states), but they will only
    complete when the last of the input batch of ops completes.
    
    \note If an input op is in an exceptioned state at the point of entry into this function, this function
    will propagate the exception there and then. \em Only error states which occur \em after this function
    has been scheduled are propagated into the output set of ops.
    
    \return A batch of op handles.
    \param ops A batch of op handles.
    \ingroup async_file_io_dispatcher_base__barrier
    \qbk{distinguish, batch}
    \complexity{Amortised O(N) to dispatch. Amortised O(N) to complete.}
    \exceptionmodel{See detailed description above.}
    \qexample{barrier_example}
    */
	std::vector<async_io_op> barrier(const std::vector<async_io_op> &ops);

	/*! \brief Returns the page size of this architecture which is useful for calculating direct i/o multiples.
	\return The page size of this architecture.
	\ingroup async_file_io_dispatcher_base__misc
	\complexity{Whatever the system API takes (one would hope constant time).}
	\exceptionmodel{Never throws any exception.}
	*/
	static size_t page_size() BOOST_NOEXCEPT_OR_NOTHROW;
protected:
	void complete_async_op(size_t id, std::shared_ptr<detail::async_io_handle> h, exception_ptr e=exception_ptr());
	completion_returntype invoke_user_completion(size_t id, std::shared_ptr<detail::async_io_handle> h, std::function<completion_t> callback);
	template<class F, class T> std::vector<async_io_op> chain_async_ops(int optype, const std::vector<async_io_op> &preconditions, const std::vector<T> &container, async_op_flags flags, completion_returntype (F::*f)(size_t, std::shared_ptr<detail::async_io_handle>, T));
	template<class F> std::vector<async_io_op> chain_async_ops(int optype, const std::vector<async_io_op> &container, async_op_flags flags, completion_returntype (F::*f)(size_t, std::shared_ptr<detail::async_io_handle>, async_io_op));
	template<class F> std::vector<async_io_op> chain_async_ops(int optype, const std::vector<async_path_op_req> &container, async_op_flags flags, completion_returntype (F::*f)(size_t, std::shared_ptr<detail::async_io_handle>, async_path_op_req));
	template<class F, bool iswrite> std::vector<async_io_op> chain_async_ops(int optype, const std::vector<detail::async_data_op_req_impl<iswrite>> &container, async_op_flags flags, completion_returntype(F::*f)(size_t, std::shared_ptr<detail::async_io_handle>, detail::async_data_op_req_impl<iswrite>));
	template<class T> async_file_io_dispatcher_base::completion_returntype dobarrier(size_t id, std::shared_ptr<detail::async_io_handle> h, T);

#ifndef BOOST_NO_CXX11_VARIADIC_TEMPLATES
    
    template<class F, class... Args> std::shared_ptr<detail::async_io_handle> invoke_async_op_completions(size_t id, std::shared_ptr<detail::async_io_handle> h, completion_returntype (F::*f)(size_t, std::shared_ptr<detail::async_io_handle>, Args...), Args... args);
    template<class F, class... Args> async_io_op chain_async_op(detail::immediate_async_ops &immediates, int optype, const async_io_op &precondition, async_op_flags flags, completion_returntype (F::*f)(size_t, std::shared_ptr<detail::async_io_handle>, Args...), Args... args);

#else

#define BOOST_PP_LOCAL_MACRO(N)                                                                     \
    template <class F                                                                               \
    BOOST_PP_COMMA_IF(N)                                                                            \
    BOOST_PP_ENUM_PARAMS(N, class A)>                                                               \
    std::shared_ptr<detail::async_io_handle>                                                        \
    invoke_async_op_completions                                                                     \
    (size_t id, std::shared_ptr<detail::async_io_handle> h,                                         \
    completion_returntype (F::*f)(size_t, std::shared_ptr<detail::async_io_handle>                  \
    BOOST_PP_COMMA_IF(N)                                                                            \
    BOOST_PP_ENUM_PARAMS(N, A))                                                                     \
    BOOST_PP_COMMA_IF(N)                                                                            \
    BOOST_PP_ENUM_BINARY_PARAMS(N, A, a));     /* parameters end */     

#define BOOST_PP_LOCAL_LIMITS     (0, BOOST_AFIO_MAX_PARAMETERS) //should this be 0 or 1 for the min????
#include BOOST_PP_LOCAL_ITERATE()



#define BOOST_PP_LOCAL_MACRO(N)                                                                     \
    template <class F                                /* template start */                           \
    BOOST_PP_COMMA_IF(N)                                                                            \
    BOOST_PP_ENUM_PARAMS(N, class A)>                /* template end */                             \
    async_io_op                                      /* return type */                              \
    chain_async_op                                   /* function name */                            \
    (detail::immediate_async_ops &immediates, int optype,           /* parameters start */          \
    const async_io_op &precondition,async_op_flags flags,                                           \
    completion_returntype (F::*f)(size_t, std::shared_ptr<detail::async_io_handle>                  \
    BOOST_PP_COMMA_IF(N)                                                                            \
    BOOST_PP_ENUM_PARAMS(N, A))                                                                            \
    BOOST_PP_COMMA_IF(N)                                                                            \
    BOOST_PP_ENUM_BINARY_PARAMS(N, A, a));     /* parameters end */

  
#define BOOST_PP_LOCAL_LIMITS     (0, BOOST_AFIO_MAX_PARAMETERS) //should this be 0 or 1 for the min????
#include BOOST_PP_LOCAL_ITERATE()

#endif
};
/*! \brief Instatiates the best available async_file_io_dispatcher implementation for this system.

Note that the number of threads in the threadpool supplied is the maximum non-async op queue depth (e.g. file opens, closes etc.).
For fast SSDs, there isn't much gain after eight-sixteen threads, so the process threadpool is set to eight by default.
For slow hard drives, or worse, SANs, a queue depth of 64 or higher might deliver significant benefits.

\return A shared_ptr to the best available async_file_io_dispatcher implementation for this system.
\param threadpool The threadpool instance to use for asynchronous dispatch.
\param flagsforce The flags to bitwise OR with any opened file flags. Used to force on certain flags.
\param flagsmask The flags to bitwise AND with any opened file flags. Used to force off certain flags.
\ingroup async_file_io_dispatcher
\qbk{
[heading Example]
[call_example]
}
*/
extern BOOST_AFIO_DECL std::shared_ptr<async_file_io_dispatcher_base> make_async_file_io_dispatcher(thread_source &threadpool=process_threadpool(), file_flags flagsforce=file_flags::None, file_flags flagsmask=file_flags::None);

/*! \struct async_io_op
\brief A reference to an asynchronous operation

The id field is always valid (and non-zero) if this reference is valid. The h field, being the shared state
between all references referring to the same op, only becomes a non-default shared_future when the op has
actually begun execution. You should therefore \b never try waiting via h->get() until you are absolutely sure
that the op has already started.
*/
struct async_io_op
{
	async_file_io_dispatcher_base *parent;				//!< The parent dispatcher
	size_t id;											//!< A unique id for this operation
	std::shared_ptr<shared_future<std::shared_ptr<detail::async_io_handle>>> h;	//!< A future handle to the item being operated upon

    //! \constr
	async_io_op() : parent(nullptr), id(0), h(std::make_shared<shared_future<std::shared_ptr<detail::async_io_handle>>>()) { }
    //! \cconstr
	async_io_op(const async_io_op &o) : parent(o.parent), id(o.id), h(o.h) { }
    //! \mconstr
	async_io_op(async_io_op &&o) BOOST_NOEXCEPT_OR_NOTHROW : parent(std::move(o.parent)), id(std::move(o.id)), h(std::move(o.h)) { }
    /*! Constructs an instance.
    \param _parent The dispatcher this op belongs to.
    \param _id The unique non-zero id of this op.
    \param _handle A shared_ptr to shared state between all instances of this reference.
    */
	async_io_op(async_file_io_dispatcher_base *_parent, size_t _id, std::shared_ptr<shared_future<std::shared_ptr<detail::async_io_handle>>> _handle) : parent(_parent), id(_id), h(std::move(_handle)) { _validate(); }
    /*! Constructs an instance.
    \param _parent The dispatcher this op belongs to.
    \param _id The unique non-zero id of this op.
    */
	async_io_op(async_file_io_dispatcher_base *_parent, size_t _id) : parent(_parent), id(_id), h(std::make_shared<shared_future<std::shared_ptr<detail::async_io_handle>>>()) { }
    //! \cassign
	async_io_op &operator=(const async_io_op &o) { parent=o.parent; id=o.id; h=o.h; return *this; }
    //! \massign
	async_io_op &operator=(async_io_op &&o) BOOST_NOEXCEPT_OR_NOTHROW { parent=std::move(o.parent); id=std::move(o.id); h=std::move(o.h); return *this; }
	//! Validates contents
	bool validate() const
	{
		if(!parent || !id) return false;
		// If h is valid and ready and contains an exception, throw it now
		if(h->valid() && h->is_ready() /*h->wait_for(seconds(0))==future_status::ready*/)
			h->get();
		return true;
	}
private:
	void _validate() const
	{
#if BOOST_AFIO_VALIDATE_INPUTS
		if(!validate())
			BOOST_AFIO_THROW(std::runtime_error("Inputs are invalid."));
#endif
	}
};

namespace detail
{
	struct when_all_count_completed_state
	{
<<<<<<< HEAD
		atomic<size_t> togo;
=======
		std::vector<async_io_op> inputs;
		std::atomic<size_t> togo;
>>>>>>> e29d8b65
		std::vector<std::shared_ptr<detail::async_io_handle>> out;
		promise<std::vector<std::shared_ptr<detail::async_io_handle>>> done;
		when_all_count_completed_state(std::vector<async_io_op>::iterator first, std::vector<async_io_op>::iterator last) : inputs(first, last), togo(inputs.size()), out(inputs.size()) { }
	};
	inline async_file_io_dispatcher_base::completion_returntype when_all_count_completed_nothrow(size_t, std::shared_ptr<detail::async_io_handle> h, std::shared_ptr<detail::when_all_count_completed_state> state, size_t idx)
	{
		state->out[idx]=h; // This might look thread unsafe, but each idx is unique
		if(!--state->togo)
			state->done.set_value(state->out);
		return std::make_pair(true, h);
	}
	inline async_file_io_dispatcher_base::completion_returntype when_all_count_completed(size_t, std::shared_ptr<detail::async_io_handle> h, std::shared_ptr<detail::when_all_count_completed_state> state, size_t idx)
	{
		state->out[idx]=h; // This might look thread unsafe, but each idx is unique
		if(!--state->togo)
		{
			// If the last completion is throwing an exception, throw that, else scan inputs for exception states
			exception_ptr this_e(afio::make_exception_ptr(afio::current_exception()));
			if(this_e)
				state->done.set_exception(this_e);
			else
			{
<<<<<<< HEAD
				BOOST_FOREACH(auto &i, state->out)
                {	i.get();}
=======
				bool done=false;
				try
				{
					for(auto &i : state->inputs)
					{
						shared_future<std::shared_ptr<detail::async_io_handle>> *future=i.h.get();
						future->get();
					}
				}
				catch(...)
				{
					exception_ptr e(afio::make_exception_ptr(afio::current_exception()));
					state->done.set_exception(e);
					done=true;
				}
				if(!done)
					state->done.set_value(state->out);
>>>>>>> e29d8b65
			}
		}
		return std::make_pair(true, h);
	}
}

/*! \brief Returns a result when all the supplied ops complete. Does not propagate exception states.

\return A future vector of shared_ptr's to detail::async_io_handle.
\param _ An instance of std::nothrow_t.
\param first A vector iterator pointing to the first async_io_op to wait upon.
\param last A vector iterator pointing after the last async_io_op to wait upon.
\ingroup when_all_ops
\qbk{distinguish, vector batch of ops not exception propagating}
\complexity{O(N) to dispatch. O(N/threadpool) to complete, but at least one cache line is contended between threads.}
\exceptionmodel{Non propagating}
*/
inline future<std::vector<std::shared_ptr<detail::async_io_handle>>> when_all(std::nothrow_t _, std::vector<async_io_op>::iterator first, std::vector<async_io_op>::iterator last)
{
	if(first==last)
		return future<std::vector<std::shared_ptr<detail::async_io_handle>>>();
	auto state(std::make_shared<detail::when_all_count_completed_state>(first, last));
	std::vector<async_io_op> &inputs=state->inputs;
	std::vector<std::pair<async_op_flags, std::function<async_file_io_dispatcher_base::completion_t>>> callbacks;
	callbacks.reserve(inputs.size());
	size_t idx=0;
	BOOST_FOREACH(auto &i, inputs)
    {	
        callbacks.push_back(std::make_pair(async_op_flags::ImmediateCompletion, std::bind(&detail::when_all_count_completed_nothrow, std::placeholders::_1, std::placeholders::_2, state, idx++)));
    }
	inputs.front().parent->completion(inputs, callbacks);
	return state->done.get_future();
}
/*! \brief Returns a result when all the supplied ops complete. Propagates exception states.

\return A future vector of shared_ptr's to detail::async_io_handle.
\param first A vector iterator pointing to the first async_io_op to wait upon.
\param last A vector iterator pointing after the last async_io_op to wait upon.
\ingroup when_all_ops
\qbk{distinguish, vector batch of ops exception propagating}
\complexity{O(N) to dispatch. O(N/threadpool) to complete, but at least one cache line is contended between threads.}
\exceptionmodel{Propagating}
*/
inline future<std::vector<std::shared_ptr<detail::async_io_handle>>> when_all(std::vector<async_io_op>::iterator first, std::vector<async_io_op>::iterator last)
{
	if(first==last)
		return future<std::vector<std::shared_ptr<detail::async_io_handle>>>();
	auto state(std::make_shared<detail::when_all_count_completed_state>(first, last));
	std::vector<async_io_op> &inputs=state->inputs;
	std::vector<std::pair<async_op_flags, std::function<async_file_io_dispatcher_base::completion_t>>> callbacks;
	callbacks.reserve(inputs.size());
	size_t idx=0;
	BOOST_FOREACH(auto &i, inputs)
    {	
        callbacks.push_back(std::make_pair(async_op_flags::ImmediateCompletion, std::bind(&detail::when_all_count_completed, std::placeholders::_1, std::placeholders::_2, state, idx++)));
    }
	inputs.front().parent->completion(inputs, callbacks);
	return state->done.get_future();
}
/*! \brief Returns a result when all the supplied ops complete. Does not propagate exception states.

\return A future vector of shared_ptr's to detail::async_io_handle.
\param _ An instance of std::nothrow_t.
\param _ops A std::initializer_list<> of async_io_op's to wait upon.
\ingroup when_all_ops
\qbk{distinguish, initializer_list batch of ops not exception propagating}
\complexity{Amortised O(N) to dispatch. Amortised O(N/threadpool) to complete, but at least one cache line is heavily contended between threads.}
\exceptionmodel{Non propagating}
*/
inline future<std::vector<std::shared_ptr<detail::async_io_handle>>> when_all(std::nothrow_t _, std::initializer_list<async_io_op> _ops)
{
	std::vector<async_io_op> ops;
	ops.reserve(_ops.size());
	BOOST_FOREACH(auto &&i, _ops)
    {	ops.push_back(std::move(i));}
	return when_all(_, ops.begin(), ops.end());
}
/*! \brief Returns a result when all the supplied ops complete. Propagates exception states.

\return A future vector of shared_ptr's to detail::async_io_handle.
\param _ops A std::initializer_list<> of async_io_op's to wait upon.
\ingroup when_all_ops
\qbk{distinguish, initializer_list batch of ops exception propagating}
\complexity{Amortised O(N) to dispatch. Amortised O(N/threadpool) to complete, but at least one cache line is heavily contended between threads.}
\exceptionmodel{Propagating}
*/
inline future<std::vector<std::shared_ptr<detail::async_io_handle>>> when_all(std::initializer_list<async_io_op> _ops)
{
	std::vector<async_io_op> ops;
	ops.reserve(_ops.size());
	BOOST_FOREACH(auto &&i, _ops)
    {	ops.push_back(std::move(i));}
	return when_all(ops.begin(), ops.end());
}
/*! \brief Returns a result when the supplied op completes. Does not propagate exception states.

\return A future vector of shared_ptr's to detail::async_io_handle.
\param _ An instance of std::nothrow_t.
\param op An async_io_op to wait upon.
\ingroup when_all_ops
\qbk{distinguish, convenience single op not exception propagating}
\complexity{O(1) to dispatch. O(1) to complete.}
\exceptionmodel{Non propagating}
*/
inline future<std::vector<std::shared_ptr<detail::async_io_handle>>> when_all(std::nothrow_t _, async_io_op op)
{
	std::vector<async_io_op> ops(1, op);
	return when_all(_, ops.begin(), ops.end());
}
/*! \brief Returns a result when the supplied op completes. Propagates exception states.

\return A future vector of shared_ptr's to detail::async_io_handle.
\param op An async_io_op to wait upon.
\ingroup when_all_ops
\qbk{distinguish, convenience single op exception propagating}
\complexity{O(1) to dispatch. O(1) to complete.}
\exceptionmodel{Non propagating}
*/
inline future<std::vector<std::shared_ptr<detail::async_io_handle>>> when_all(async_io_op op)
{
	std::vector<async_io_op> ops(1, op);
	return when_all(ops.begin(), ops.end());
}

/*! \struct async_path_op_req
\brief A convenience bundle of path and flags, with optional precondition
*/
struct async_path_op_req
{
	std::filesystem::path path; //!< The filing system path to be used for this operation
	file_flags flags;           //!< The flags to be used for this operation (note they can be overriden by flags passed during dispatcher construction).
	async_io_op precondition;   //!< An optional precondition for this operation
    //! \constr
	async_path_op_req() : flags(file_flags::None) { }
	/*! \brief Constructs an instance.
    
    Note that this will fail if path is not absolute.
    
    \param _path The filing system path to be used. Must be absolute.
    \param _flags The flags to be used.
    */
	async_path_op_req(std::filesystem::path _path, file_flags _flags=file_flags::None) : path(_path), flags(_flags) { if(!path.is_absolute()) BOOST_AFIO_THROW(std::runtime_error("Non-absolute path")); }
	/*! \brief Constructs an instance.
    
    Note that this will fail if path is not absolute.
    
    \param _precondition The precondition for this operation.
    \param _path The filing system path to be used. Must be absolute.
    \param _flags The flags to be used.
    */
	async_path_op_req(async_io_op _precondition, std::filesystem::path _path, file_flags _flags=file_flags::None) : path(_path), flags(_flags), precondition(std::move(_precondition)) { _validate(); if(!path.is_absolute()) BOOST_AFIO_THROW(std::runtime_error("Non-absolute path")); }
	/*! \brief Constructs an instance.
    \param _path The filing system leaf or path to be used. make_preferred() and absolute() will be used to convert the string into an absolute path.
    \param _flags The flags to be used.
    */
	async_path_op_req(std::string _path, file_flags _flags=file_flags::None) : path(std::filesystem::absolute(std::filesystem::path(_path).make_preferred())), flags(_flags) { _validate(); }
	/*! \brief Constructs an instance.
    \param _precondition The precondition for this operation.
    \param _path The filing system leaf or path to be used. make_preferred() and absolute() will be used to convert the string into an absolute path.
    \param _flags The flags to be used.
    */
	async_path_op_req(async_io_op _precondition, std::string _path, file_flags _flags=file_flags::None) : path(std::filesystem::absolute(std::filesystem::path(_path).make_preferred())), flags(_flags), precondition(std::move(_precondition)) { _validate(); }
	/*! \brief Constructs an instance.
    \param _path The filing system leaf or path to be used. make_preferred() and absolute() will be used to convert the string into an absolute path.
    \param _flags The flags to be used.
    */
	async_path_op_req(const char *_path, file_flags _flags=file_flags::None) : path(std::filesystem::absolute(std::filesystem::path(_path).make_preferred())), flags(_flags) { _validate(); }
	/*! \brief Constructs an instance.
    \param _precondition The precondition for this operation.
    \param _path The filing system leaf or path to be used. make_preferred() and absolute() will be used to convert the string into an absolute path.
    \param _flags The flags to be used.
    */
	async_path_op_req(async_io_op _precondition, const char *_path, file_flags _flags=file_flags::None) : path(std::filesystem::absolute(std::filesystem::path(_path).make_preferred())), flags(_flags), precondition(std::move(_precondition)) { _validate(); }
	//! Validates contents
	bool validate() const
	{
		if(path.empty()) return false;
		return !precondition.id || precondition.validate();
	}
private:
	void _validate() const
	{
#if BOOST_AFIO_VALIDATE_INPUTS
		if(!validate())
			BOOST_AFIO_THROW(std::runtime_error("Inputs are invalid."));
#endif
	}
};

namespace detail
{
	template<bool for_writing> class async_data_op_req_impl;
	template<bool for_writing> struct async_data_op_req_impl_type_selector
	{
		typedef boost::asio::const_buffer boost_asio_buffer_type;
		typedef const void *void_type;
		typedef async_data_op_req_impl<false> conversion_type;
	};
	template<> struct async_data_op_req_impl_type_selector<false>
	{
		typedef boost::asio::mutable_buffer boost_asio_buffer_type;
		typedef void *void_type;
		typedef std::nullptr_t conversion_type;
	};
	//! \brief The implementation of all async_data_op_req specialisations. \tparam for_writing Whether this implementation is for writing data. \ingroup async_data_op_req
	template<bool for_writing> class async_data_op_req_impl
	{
		typedef typename async_data_op_req_impl_type_selector<for_writing>::boost_asio_buffer_type boost_asio_buffer_type;
		typedef typename async_data_op_req_impl_type_selector<for_writing>::void_type void_type;
		typedef typename async_data_op_req_impl_type_selector<for_writing>::conversion_type conversion_type;
	public:
		//! An optional precondition for this operation
		async_io_op precondition;
		//! A sequence of mutable Boost.ASIO buffers to read into
		std::vector<boost_asio_buffer_type> buffers;
		//! The offset from which to read
		off_t where;
		//! \constr
		async_data_op_req_impl() { }
		//! \cconstr
		async_data_op_req_impl(const async_data_op_req_impl &o) : precondition(o.precondition), buffers(o.buffers), where(o.where) { }
		//! \mconstr
		async_data_op_req_impl(async_data_op_req_impl &&o) BOOST_NOEXCEPT_OR_NOTHROW : precondition(std::move(o.precondition)), buffers(std::move(o.buffers)), where(std::move(o.where)) { }
		//! \cconstr
		async_data_op_req_impl(const conversion_type &o) : precondition(o.precondition), where(o.where) { buffers.reserve(o.buffers.capacity()); for(auto &i: o.buffers) buffers.push_back(i); }
		//! \mconstr
		async_data_op_req_impl(conversion_type &&o) BOOST_NOEXCEPT_OR_NOTHROW : precondition(std::move(o.precondition)), where(std::move(o.where)) { buffers.reserve(o.buffers.capacity()); for(auto &&i: o.buffers) buffers.push_back(std::move(i)); }
		//! \cassign
		async_data_op_req_impl &operator=(const async_data_op_req_impl &o) { precondition=o.precondition; buffers=o.buffers; where=o.where; return *this; }
		//! \massign
		async_data_op_req_impl &operator=(async_data_op_req_impl &&o) BOOST_NOEXCEPT_OR_NOTHROW { precondition=std::move(o.precondition); buffers=std::move(o.buffers); where=std::move(o.where); return *this; }
		//! \async_data_op_req1 \param _length The number of bytes to transfer
		async_data_op_req_impl(async_io_op _precondition, void_type v, size_t _length, off_t _where) : precondition(std::move(_precondition)), where(_where) { buffers.reserve(1); buffers.push_back(boost_asio_buffer_type(v, _length)); _validate(); }
		//! \async_data_op_req2 \tparam "class T" boost_asio_buffer_type
		template<class T> async_data_op_req_impl(async_io_op _precondition, std::vector<T> _buffers, off_t _where) : precondition(std::move(_precondition)), buffers(std::move(_buffers)), where(_where) { _validate(); }
		//! Validates contents for correctness \return True if contents are correct
		bool validate() const
		{
			if(!precondition.validate()) return false;
			if(buffers.empty()) return false;
			for(auto &b : buffers)
			{
				if(!boost::asio::buffer_cast<const void *>(b) || !boost::asio::buffer_size(b)) return false;
				if(!!(precondition.parent->fileflags(file_flags::None)&file_flags::OSDirect))
				{
					if(((size_t) boost::asio::buffer_cast<const void *>(b) & 4095) || (boost::asio::buffer_size(b) & 4095)) return false;
				}
			}
			return true;
		}
	private:
		void _validate() const
		{
#if BOOST_AFIO_VALIDATE_INPUTS
			if(!validate())
				BOOST_AFIO_THROW(std::runtime_error("Inputs are invalid."));
#endif
		}
	};
}

/*! \struct async_data_op_req
\brief A convenience bundle of precondition, data and where for reading into a single `T *`. Data \b MUST stay around until the operation completes.
\tparam T Any readable type T
\ingroup async_data_op_req
*/
template<class T> struct async_data_op_req : public detail::async_data_op_req_impl<false>
{
#ifdef DOXYGEN_SHOULD_SKIP_THIS
	//! A precondition containing an open file handle for this operation
	async_io_op precondition;
	//! A sequence of mutable Boost.ASIO buffers to read into
	std::vector<boost::asio::mutable_buffer> buffers;
	//! The offset from which to read
	off_t where;
#endif
	//! \constr
	async_data_op_req() { }
	//! \cconstr
	async_data_op_req(const async_data_op_req &o) : detail::async_data_op_req_impl<false>(o) { }
	//! \mconstr
	async_data_op_req(async_data_op_req &&o) BOOST_NOEXCEPT_OR_NOTHROW : detail::async_data_op_req_impl<false>(std::move(o)) { }
	//! \cassign
	async_data_op_req &operator=(const async_data_op_req &o) { static_cast<detail::async_data_op_req_impl<false>>(*this)=o; return *this; }
	//! \massign
	async_data_op_req &operator=(async_data_op_req &&o) BOOST_NOEXCEPT_OR_NOTHROW { static_cast<detail::async_data_op_req_impl<false>>(*this)=std::move(o); return *this; }
	//! \async_data_op_req1 \param _length The number of bytes to transfer
<<<<<<< HEAD
	async_data_op_req(async_io_op _precondition, void *v, size_t _length, off_t _where) : precondition(std::move(_precondition)), where(_where) { buffers.reserve(1); buffers.push_back(boost::asio::mutable_buffer(v, _length)); _validate(); }
	//! \async_data_op_req2
	async_data_op_req(async_io_op _precondition, std::vector<boost::asio::mutable_buffer> _buffers, off_t _where) : precondition(std::move(_precondition)), buffers(_buffers), where(_where) { _validate(); }
	//! Validates contents for correctness \return True if contents are correct
	bool validate() const
	{
		if(!precondition.validate()) return false;
		if(buffers.empty()) return false;
		BOOST_FOREACH(auto &b, buffers)
		{
			if(!boost::asio::buffer_cast<const void *>(b) || !boost::asio::buffer_size(b)) return false;
			if(!!(precondition.parent->fileflags(file_flags::None)&file_flags::OSDirect))
			{
				if(((size_t)boost::asio::buffer_cast<const void *>(b) & 4095) || (boost::asio::buffer_size(b) & 4095)) return false;
			}
		}
		return true;
	}
private:
	void _validate() const
=======
	async_data_op_req(async_io_op _precondition, T *v, size_t _length, off_t _where) : detail::async_data_op_req_impl<false>(std::move(_precondition), static_cast<void *>(v), _length, _where) { }
	};
	//! \brief A convenience bundle of precondition, data and where for writing from a single `const T *`. Data \b MUST stay around until the operation completes. \tparam "class T" Any readable type T \ingroup async_data_op_req
	template<class T> struct async_data_op_req<const T> : public detail::async_data_op_req_impl<true>
>>>>>>> e29d8b65
	{
#ifdef DOXYGEN_SHOULD_SKIP_THIS
		//! A precondition containing an open file handle for this operation
		async_io_op precondition;
		//! A sequence of const Boost.ASIO buffers to write from
		std::vector<boost::asio::const_buffer> buffers;
		//! The offset at which to write
		off_t where;
#endif
		//! \constr
		async_data_op_req() { }
		//! \cconstr
		async_data_op_req(const async_data_op_req &o) : detail::async_data_op_req_impl<true>(o) { }
		//! \mconstr
		async_data_op_req(async_data_op_req &&o) BOOST_NOEXCEPT_OR_NOTHROW : detail::async_data_op_req_impl<true>(std::move(o)) { }
		//! \cconstr
		async_data_op_req(const async_data_op_req<T> &o) : detail::async_data_op_req_impl<true>(o) { }
		//! \mconstr
		async_data_op_req(async_data_op_req<T> &&o) BOOST_NOEXCEPT_OR_NOTHROW : detail::async_data_op_req_impl<true>(std::move(o)) { }
		//! \cassign
		async_data_op_req &operator=(const async_data_op_req &o) { static_cast<detail::async_data_op_req_impl<true>>(*this)=o; return *this; }
		//! \massign
		async_data_op_req &operator=(async_data_op_req &&o) BOOST_NOEXCEPT_OR_NOTHROW { static_cast<detail::async_data_op_req_impl<true>>(*this)=std::move(o); return *this; }
		//! \async_data_op_req1 \param _length The number of bytes to transfer
		async_data_op_req(async_io_op _precondition, const T *v, size_t _length, off_t _where) : detail::async_data_op_req_impl<true>(std::move(_precondition), static_cast<const void *>(v), _length, _where) { }
};
//! \brief A convenience bundle of precondition, data and where for reading into a `void *`. Data \b MUST stay around until the operation completes. \ingroup async_data_op_req
template<> struct async_data_op_req<void> : public detail::async_data_op_req_impl<false>
{
#ifdef DOXYGEN_SHOULD_SKIP_THIS
	//! A precondition containing an open file handle for this operation
	async_io_op precondition;
	//! A sequence of mutable Boost.ASIO buffers to read into
	std::vector<boost::asio::mutable_buffer> buffers;
	//! The offset from which to read
	off_t where;
#endif
	//! \constr
	async_data_op_req() : detail::async_data_op_req_impl<false>() {}
	//! \cconstr
	async_data_op_req(const async_data_op_req &o) : detail::async_data_op_req_impl<false>(o) {}
	//! \mconstr
	async_data_op_req(async_data_op_req &&o) BOOST_NOEXCEPT_OR_NOTHROW : detail::async_data_op_req_impl<false>(std::move(o)) {}
	//! \async_data_op_req1 \param _length The number of bytes to transfer
	async_data_op_req(async_io_op _precondition, void *v, size_t _length, off_t _where) : detail::async_data_op_req_impl<false>(std::move(_precondition), v, _length, _where) { }
	//! \async_data_op_req2
	async_data_op_req(async_io_op _precondition, std::vector<boost::asio::mutable_buffer> _buffers, off_t _where) : detail::async_data_op_req_impl<false>(std::move(_precondition), std::move(_buffers), _where) { }
};
//! \brief A convenience bundle of precondition, data and where for writing from a `const void *`. Data \b MUST stay around until the operation completes. \ingroup async_data_op_req
template<> struct async_data_op_req<const void> : public detail::async_data_op_req_impl<true>
{
#ifdef DOXYGEN_SHOULD_SKIP_THIS
	//! A precondition containing an open file handle for this operation
	async_io_op precondition;
	//! A sequence of const Boost.ASIO buffers to write from
	std::vector<boost::asio::const_buffer> buffers;
	//! The offset at which to write
	off_t where;
#endif
	//! \constr
	async_data_op_req() : detail::async_data_op_req_impl<true>() {}
	//! \cconstr
	async_data_op_req(const async_data_op_req &o) : detail::async_data_op_req_impl<true>(o) {}
	//! \mconstr
	async_data_op_req(async_data_op_req &&o) BOOST_NOEXCEPT_OR_NOTHROW : detail::async_data_op_req_impl<true>(std::move(o)) {}
	//! \cconstr
<<<<<<< HEAD
    async_data_op_req(const async_data_op_req<void> &o) : precondition(o.precondition), where(o.where) { buffers.reserve(o.buffers.capacity()); BOOST_FOREACH(auto &i, o.buffers){ buffers.push_back(i);} }
	//! \mconstr
	 async_data_op_req(async_data_op_req<void> &&o) : precondition(std::move(o.precondition)), where(o.where) { buffers.reserve(o.buffers.capacity()); BOOST_FOREACH(auto &&i, o.buffers){ buffers.push_back(std::move(i)); }}
	//! \cassign
	async_data_op_req &operator=(const async_data_op_req &o) { precondition=o.precondition; buffers=o.buffers; where=o.where; return *this; }
	//! \massign
	async_data_op_req &operator=(async_data_op_req &&o) { precondition=std::move(o.precondition); buffers=std::move(o.buffers); where=std::move(o.where); return *this; }
=======
	async_data_op_req(const async_data_op_req<void> &o) : detail::async_data_op_req_impl<true>(o) {}
	//! \mconstr
	async_data_op_req(async_data_op_req<void> &&o) BOOST_NOEXCEPT_OR_NOTHROW : detail::async_data_op_req_impl<true>(std::move(o)) {}
>>>>>>> e29d8b65
	//! \async_data_op_req1 \param _length The number of bytes to transfer
	async_data_op_req(async_io_op _precondition, const void *v, size_t _length, off_t _where) : detail::async_data_op_req_impl<true>(std::move(_precondition), v, _length, _where) {}
	//! \async_data_op_req2
<<<<<<< HEAD
	async_data_op_req(async_io_op _precondition, std::vector<boost::asio::const_buffer> _buffers, off_t _where) : precondition(std::move(_precondition)), buffers(_buffers), where(_where) { _validate(); }
	//! Validates contents for correctness \return True if contents are correct
	bool validate() const
	{
		if(!precondition.validate()) return false;
		if(buffers.empty()) return false;
		BOOST_FOREACH(auto &b , buffers)
		{
			if(!boost::asio::buffer_cast<const void *>(b) || !boost::asio::buffer_size(b)) return false;
			if(!!(precondition.parent->fileflags(file_flags::None)&file_flags::OSDirect))
			{
				if(((size_t)boost::asio::buffer_cast<const void *>(b) & 4095) || (boost::asio::buffer_size(b) & 4095)) return false;
			}
		}
		return true;
	}
private:
	void _validate() const
	{
#if BOOST_AFIO_VALIDATE_INPUTS
		if(!validate())
			throw std::runtime_error("Inputs are invalid.");
#endif
	}
};
//! \brief A convenience bundle of precondition, data and where for reading into a single T *. Data \b MUST stay around until the operation completes. \tparam "class T" Any writable type T \ingroup async_data_op_req
template<class T> struct async_data_op_req : public async_data_op_req<void>
{
    //! \constr
	async_data_op_req() { }
    //! \cconstr
	async_data_op_req(const async_data_op_req &o) : async_data_op_req<void>(o) { }
    //! \mconstr
	async_data_op_req(async_data_op_req &&o) : async_data_op_req<void>(std::move(o)) { }
    //! \cassign
	async_data_op_req &operator=(const async_data_op_req &o) { static_cast<async_data_op_req<void>>(*this)=o; return *this; }
    //! \massign
	async_data_op_req &operator=(async_data_op_req &&o) { static_cast<async_data_op_req<void>>(*this)=std::move(o); return *this; }
    //! \async_data_op_req1 \param _length The number of bytes to transfer
	async_data_op_req(async_io_op _precondition, T *v, size_t _length, off_t _where) : async_data_op_req<void>(std::move(_precondition), static_cast<void *>(v), _length, _where) { }
};
//! \brief A convenience bundle of precondition, data and where for writing from a single const T *. Data \b MUST stay around until the operation completes. \tparam "class T" Any readable type T \ingroup async_data_op_req
template<class T> struct async_data_op_req<const T> : public async_data_op_req<const void>
{
    //! \constr
	async_data_op_req() { }
    //! \cconstr
	async_data_op_req(const async_data_op_req &o) : async_data_op_req<const void>(o) { }
    //! \mconstr
	async_data_op_req(async_data_op_req &&o) : async_data_op_req<const void>(std::move(o)) { }
    //! \cconstr
	async_data_op_req(const async_data_op_req<T> &o) : async_data_op_req<const void>(o) { }
    //! \mconstr
	async_data_op_req(async_data_op_req<T> &&o) : async_data_op_req<const void>(std::move(o)) { }
    //! \cassign
	async_data_op_req &operator=(const async_data_op_req &o) { static_cast<async_data_op_req<const void>>(*this)=o; return *this; }
    //! \massign
	async_data_op_req &operator=(async_data_op_req &&o) { static_cast<async_data_op_req<const void>>(*this)=std::move(o); return *this; }
    //! \async_data_op_req1 \param _length The number of bytes to transfer
	async_data_op_req(async_io_op _precondition, const T *v, size_t _length, off_t _where) : async_data_op_req<const void>(std::move(_precondition), static_cast<const void *>(v), _length, _where) { }
=======
	async_data_op_req(async_io_op _precondition, std::vector<boost::asio::const_buffer> _buffers, off_t _where) : detail::async_data_op_req_impl<true>(std::move(_precondition), _buffers, _where) {}
>>>>>>> e29d8b65
};
//! \brief A convenience bundle of precondition, data and where for reading into a `std::vector<T, A>`. Data \b MUST stay around until the operation completes. \tparam "class T" Any type \tparam "class A" Any STL allocator \ingroup async_data_op_req
template<class T, class A> struct async_data_op_req<std::vector<T, A>> : public detail::async_data_op_req_impl<false>
{
#ifdef DOXYGEN_SHOULD_SKIP_THIS
	//! A precondition containing an open file handle for this operation
	async_io_op precondition;
	//! A sequence of mutable Boost.ASIO buffers to read into
	std::vector<boost::asio::mutable_buffer> buffers;
	//! The offset from which to read
	off_t where;
#endif
	//! \constr
	async_data_op_req() { }
    //! \cconstr
	async_data_op_req(const async_data_op_req &o) : detail::async_data_op_req_impl<false>(o) { }
    //! \mconstr
	async_data_op_req(async_data_op_req &&o) BOOST_NOEXCEPT_OR_NOTHROW : detail::async_data_op_req_impl<false>(std::move(o)) { }
    //! \cassign
	async_data_op_req &operator=(const async_data_op_req &o) { static_cast<detail::async_data_op_req_impl<false>>(*this)=o; return *this; }
    //! \massign
	async_data_op_req &operator=(async_data_op_req &&o) BOOST_NOEXCEPT_OR_NOTHROW { static_cast<detail::async_data_op_req_impl<false>>(*this)=std::move(o); return *this; }
    //! \async_data_op_req1
	async_data_op_req(async_io_op _precondition, std::vector<T, A> &v, off_t _where) : detail::async_data_op_req_impl<false>(std::move(_precondition), static_cast<void *>(&v.front()), v.size()*sizeof(T), _where) { }
};
//! \brief A convenience bundle of precondition, data and where for writing from a `const std::vector<T, A>`. Data \b MUST stay around until the operation completes. \tparam "class T" Any type \tparam "class A" Any STL allocator \ingroup async_data_op_req
template<class T, class A> struct async_data_op_req<const std::vector<T, A>> : public detail::async_data_op_req_impl<true>
{
#ifdef DOXYGEN_SHOULD_SKIP_THIS
	//! A precondition containing an open file handle for this operation
	async_io_op precondition;
	//! A sequence of const Boost.ASIO buffers to write from
	std::vector<boost::asio::const_buffer> buffers;
	//! The offset at which to write
	off_t where;
#endif
	//! \constr
	async_data_op_req() { }
    //! \cconstr
	async_data_op_req(const async_data_op_req &o) : detail::async_data_op_req_impl<true>(o) { }
    //! \mconstr
	async_data_op_req(async_data_op_req &&o) BOOST_NOEXCEPT_OR_NOTHROW : detail::async_data_op_req_impl<true>(std::move(o)) { }
    //! \cconstr
	async_data_op_req(const async_data_op_req<std::vector<T, A>> &o) : detail::async_data_op_req_impl<true>(o) { }
    //! \mconstr
	async_data_op_req(async_data_op_req<std::vector<T, A>> &&o) BOOST_NOEXCEPT_OR_NOTHROW : detail::async_data_op_req_impl<true>(std::move(o)) { }
    //! \cassign
	async_data_op_req &operator=(const async_data_op_req &o) { static_cast<detail::async_data_op_req_impl<true>>(*this)=o; return *this; }
    //! \massign
	async_data_op_req &operator=(async_data_op_req &&o) BOOST_NOEXCEPT_OR_NOTHROW { static_cast<detail::async_data_op_req_impl<true>>(*this)=std::move(o); return *this; }
    //! \async_data_op_req1
	async_data_op_req(async_io_op _precondition, const std::vector<T, A> &v, off_t _where) : detail::async_data_op_req_impl<true>(std::move(_precondition), static_cast<const void *>(&v.front()), v.size()*sizeof(T), _where) { }
};
//! \brief A convenience bundle of precondition, data and where for reading into a `std::array<T, N>`. Data \b MUST stay around until the operation completes. \tparam "class T" Any type \tparam N Any compile-time size \ingroup async_data_op_req
template<class T, size_t N> struct async_data_op_req<std::array<T, N>> : public detail::async_data_op_req_impl<false>
{
#ifdef DOXYGEN_SHOULD_SKIP_THIS
	//! A precondition containing an open file handle for this operation
	async_io_op precondition;
	//! A sequence of mutable Boost.ASIO buffers to read into
	std::vector<boost::asio::mutable_buffer> buffers;
	//! The offset from which to read
	off_t where;
#endif
	//! \constr
	async_data_op_req() { }
    //! \cconstr
	async_data_op_req(const async_data_op_req &o) : detail::async_data_op_req_impl<false>(o) { }
    //! \mconstr
	async_data_op_req(async_data_op_req &&o) BOOST_NOEXCEPT_OR_NOTHROW : detail::async_data_op_req_impl<false>(std::move(o)) { }
    //! \cassign
	async_data_op_req &operator=(const async_data_op_req &o) { static_cast<detail::async_data_op_req_impl<false>>(*this)=o; return *this; }
    //! \massign
	async_data_op_req &operator=(async_data_op_req &&o) BOOST_NOEXCEPT_OR_NOTHROW { static_cast<detail::async_data_op_req_impl<false>>(*this)=std::move(o); return *this; }
    //! \async_data_op_req1
	async_data_op_req(async_io_op _precondition, std::array<T, N> &v, off_t _where) : detail::async_data_op_req_impl<false>(std::move(_precondition), static_cast<void *>(&v.front()), v.size()*sizeof(T), _where) { }
};
//! \brief A convenience bundle of precondition, data and where for writing from a `const std::array<T, N>`. Data \b MUST stay around until the operation completes. \tparam "class T" Any type \tparam N Any compile-time size \ingroup async_data_op_req
template<class T, size_t N> struct async_data_op_req<const std::array<T, N>> : public detail::async_data_op_req_impl<true>
{
#ifdef DOXYGEN_SHOULD_SKIP_THIS
	//! A precondition containing an open file handle for this operation
	async_io_op precondition;
	//! A sequence of const Boost.ASIO buffers to write from
	std::vector<boost::asio::const_buffer> buffers;
	//! The offset at which to write
	off_t where;
#endif
	//! \constr
	async_data_op_req() { }
    //! \cconstr
	async_data_op_req(const async_data_op_req &o) : detail::async_data_op_req_impl<true>(o) { }
    //! \mconstr
	async_data_op_req(async_data_op_req &&o) BOOST_NOEXCEPT_OR_NOTHROW : detail::async_data_op_req_impl<true>(std::move(o)) { }
    //! \cassign
	async_data_op_req &operator=(const async_data_op_req &o) { static_cast<detail::async_data_op_req_impl<true>>(*this)=o; return *this; }
    //! \massign
	async_data_op_req &operator=(async_data_op_req &&o) BOOST_NOEXCEPT_OR_NOTHROW { static_cast<detail::async_data_op_req_impl<true>>(*this)=std::move(o); return *this; }
    //! \cconstr
	async_data_op_req(const async_data_op_req<std::array<T, N>> &o) : detail::async_data_op_req_impl<true>(o) { }
    //! \mconstr
	async_data_op_req(async_data_op_req<std::array<T, N>> &&o) BOOST_NOEXCEPT_OR_NOTHROW : detail::async_data_op_req_impl<true>(std::move(o)) { }
    //! \async_data_op_req1
	async_data_op_req(async_io_op _precondition, const std::array<T, N> &v, off_t _where) : detail::async_data_op_req_impl<true>(std::move(_precondition), static_cast<const void *>(&v.front()), v.size()*sizeof(T), _where) { }
};
//! \brief A convenience bundle of precondition, data and where for reading into a `std::basic_string<C, T, A>`. Data \b MUST stay around until the operation completes. \tparam "class C" Any character type \tparam "class T" Character traits type \tparam "class A" Any STL allocator \ingroup async_data_op_req
template<class C, class T, class A> struct async_data_op_req<std::basic_string<C, T, A>> : public detail::async_data_op_req_impl<false>
{
#ifdef DOXYGEN_SHOULD_SKIP_THIS
	//! A precondition containing an open file handle for this operation
	async_io_op precondition;
	//! A sequence of mutable Boost.ASIO buffers to read into
	std::vector<boost::asio::mutable_buffer> buffers;
	//! The offset from which to read
	off_t where;
#endif
	//! \constr
	async_data_op_req() { }
    //! \cconstr
	async_data_op_req(const async_data_op_req &o) : detail::async_data_op_req_impl<false>(o) { }
    //! \mconstr
	async_data_op_req(async_data_op_req &&o) BOOST_NOEXCEPT_OR_NOTHROW : detail::async_data_op_req_impl<false>(std::move(o)) { }
    //! \cassign
	async_data_op_req &operator=(const async_data_op_req &o) { static_cast<detail::async_data_op_req_impl<false>>(*this)=o; return *this; }
    //! \mconstr
	async_data_op_req &operator=(async_data_op_req &&o) BOOST_NOEXCEPT_OR_NOTHROW { static_cast<detail::async_data_op_req_impl<false>>(*this)=std::move(o); return *this; }
    //! \async_data_op_req1
	async_data_op_req(async_io_op _precondition, std::basic_string<C, T, A> &v, off_t _where) : detail::async_data_op_req_impl<false>(std::move(_precondition), static_cast<void *>(&v.front()), v.size()*sizeof(A), _where) { }
};
//! \brief A convenience bundle of precondition, data and where for writing from a `const std::basic_string<C, T, A>`. Data \b MUST stay around until the operation completes.  \tparam "class C" Any character type \tparam "class T" Character traits type \tparam "class A" Any STL allocator \ingroup async_data_op_req
template<class C, class T, class A> struct async_data_op_req<const std::basic_string<C, T, A>> : public detail::async_data_op_req_impl<true>
{
#ifdef DOXYGEN_SHOULD_SKIP_THIS
	//! A precondition containing an open file handle for this operation
	async_io_op precondition;
	//! A sequence of const Boost.ASIO buffers to write from
	std::vector<boost::asio::const_buffer> buffers;
	//! The offset at which to write
	off_t where;
#endif
	//! \constr
	async_data_op_req() { }
    //! \cconstr
	async_data_op_req(const async_data_op_req &o) : detail::async_data_op_req_impl<true>(o) { }
    //! \mconstr
	async_data_op_req(async_data_op_req &&o) BOOST_NOEXCEPT_OR_NOTHROW : detail::async_data_op_req_impl<true>(std::move(o)) { }
    //! \cconstr
	async_data_op_req(const async_data_op_req<std::basic_string<C, T, A>> &o) : detail::async_data_op_req_impl<true>(o) { }
    //! \mconstr
	async_data_op_req(async_data_op_req<std::basic_string<C, T, A>> &&o) BOOST_NOEXCEPT_OR_NOTHROW : detail::async_data_op_req_impl<true>(std::move(o)) { }
    //! \cassign
	async_data_op_req &operator=(const async_data_op_req &o) { static_cast<detail::async_data_op_req_impl<true>>(*this)=o; return *this; }
    //! \mconstr
	async_data_op_req &operator=(async_data_op_req &&o) BOOST_NOEXCEPT_OR_NOTHROW { static_cast<detail::async_data_op_req_impl<true>>(*this)=std::move(o); return *this; }
    //! \async_data_op_req1
	async_data_op_req(async_io_op _precondition, const std::basic_string<C, T, A> &v, off_t _where) : detail::async_data_op_req_impl<true>(std::move(_precondition), static_cast<const void *>(&v.front()), v.size()*sizeof(A), _where) { }
};

namespace detail {
	template<bool iswrite, class T> struct async_file_io_dispatcher_rwconverter
	{
		typedef detail::async_data_op_req_impl<iswrite> return_type;
		const std::vector<return_type> &operator()(const std::vector<async_data_op_req<T>> &ops)
		{
			typedef async_data_op_req<T> reqT;
			static_assert(std::is_convertible<reqT, return_type>::value, "async_data_op_req<T> is not convertible to detail::async_data_op_req_impl<constness>");
			static_assert(sizeof(return_type)==sizeof(reqT), "async_data_op_req<T> does not have the same size as detail::async_data_op_req_impl<constness>");
			return reinterpret_cast<const std::vector<return_type> &>(ops);
		}
	};
}

inline async_io_op async_file_io_dispatcher_base::completion(const async_io_op &req, const std::pair<async_op_flags, std::function<async_file_io_dispatcher_base::completion_t>> &callback)
{
	std::vector<async_io_op> r;
	std::vector<std::pair<async_op_flags, std::function<async_file_io_dispatcher_base::completion_t>>> i;
	r.reserve(1); i.reserve(1);
	r.push_back(req);
	i.push_back(callback);
	return std::move(completion(r, i).front());
}
template<class R> inline std::pair<std::vector<future<R>>, std::vector<async_io_op>> async_file_io_dispatcher_base::call(const std::vector<async_io_op> &ops, const std::vector<std::function<R()>> &callables)
{
	typedef packaged_task<R()> tasktype;
	std::vector<future<R>> retfutures;
	std::vector<std::pair<async_op_flags, std::function<completion_t>>> callbacks;
	retfutures.reserve(callables.size());
	callbacks.reserve(callables.size());
	auto f=[](size_t, std::shared_ptr<detail::async_io_handle> _, std::shared_ptr<tasktype> c) {
		(*c)();
		return std::make_pair(true, _);
	};
	BOOST_FOREACH(auto &t, callables)
	{
		std::shared_ptr<tasktype> c(std::make_shared<tasktype>(std::function<R()>(t)));
		retfutures.push_back(c->get_future());
		callbacks.push_back(std::make_pair(async_op_flags::None, std::bind(f, std::placeholders::_1, std::placeholders::_2, std::move(c))));
	}
	return std::make_pair(std::move(retfutures), completion(ops, callbacks));
}
template<class R> inline std::pair<future<R>, async_io_op> async_file_io_dispatcher_base::call(const async_io_op &req, std::function<R()> callback)
{
	std::vector<async_io_op> i;
	std::vector<std::function<R()>> c;
	i.reserve(1); c.reserve(1);
	i.push_back(req);
	c.push_back(std::move(callback));
	std::pair<std::vector<future<R>>, std::vector<async_io_op>> ret(call(i, c));
	return std::make_pair(std::move(ret.first.front()), ret.second.front());
}

#ifndef BOOST_NO_CXX11_VARIADIC_TEMPLATES

template<class C, class... Args> inline std::pair<future<typename boost::result_of<C(Args...)>::type>, async_io_op> async_file_io_dispatcher_base::call(const async_io_op &req, C callback, Args... args)
{
	typedef typename std::result_of<C(Args...)>::type rettype;
	return call(req, std::bind<rettype()>(callback, args...));
}

#else

#define BOOST_PP_LOCAL_MACRO(N)                                                                                         \
    template <class C                                                                                                   \
    BOOST_PP_COMMA_IF(N)                                                                                                \
    BOOST_PP_ENUM_PARAMS(N, class A)>                                                                                   \
    inline std::pair<future<typename boost::result_of<C(BOOST_PP_ENUM_PARAMS(N, A))>::type>, async_io_op>               \
    call (const async_io_op &req, C callback BOOST_PP_COMMA_IF(N) BOOST_PP_ENUM_BINARY_PARAMS(N, A, a))                 \
    {                                                                                                                   \
        typedef typename std::result_of<C(BOOST_PP_ENUM_PARAMS(N, A))>::type rettype;                                   \
    	return call(req, std::bind<rettype()>(callback, BOOST_PP_ENUM_PARAMS(N, a)));                                   \
    }
  
#define BOOST_PP_LOCAL_LIMITS     (1, BOOST_AFIO_MAX_PARAMETERS) //should this be 0 or 1 for the min????
#include BOOST_PP_LOCAL_ITERATE()


#endif

inline async_io_op async_file_io_dispatcher_base::dir(const async_path_op_req &req)
{
	std::vector<async_path_op_req> i;
	i.reserve(1);
	i.push_back(req);
	return std::move(dir(i).front());
}
inline async_io_op async_file_io_dispatcher_base::rmdir(const async_path_op_req &req)
{
	std::vector<async_path_op_req> i;
	i.reserve(1);
	i.push_back(req);
	return std::move(rmdir(i).front());
}
inline async_io_op async_file_io_dispatcher_base::file(const async_path_op_req &req)
{
	std::vector<async_path_op_req> i;
	i.reserve(1);
	i.push_back(req);
	return std::move(file(i).front());
}
inline async_io_op async_file_io_dispatcher_base::rmfile(const async_path_op_req &req)
{
	std::vector<async_path_op_req> i;
	i.reserve(1);
	i.push_back(req);
	return std::move(rmfile(i).front());
}
inline async_io_op async_file_io_dispatcher_base::sync(const async_io_op &req)
{
	std::vector<async_io_op> i;
	i.reserve(1);
	i.push_back(req);
	return std::move(sync(i).front());
}
inline async_io_op async_file_io_dispatcher_base::close(const async_io_op &req)
{
	std::vector<async_io_op> i;
	i.reserve(1);
	i.push_back(req);
	return std::move(close(i).front());
}
#ifndef DOXYGEN_SHOULD_SKIP_THIS
inline async_io_op async_file_io_dispatcher_base::read(const detail::async_data_op_req_impl<false> &req)
{
	std::vector<detail::async_data_op_req_impl<false>> i;
	i.reserve(1);
	i.push_back(req);
	return std::move(read(i).front());
}
inline async_io_op async_file_io_dispatcher_base::write(const detail::async_data_op_req_impl<true> &req)
{
	std::vector<detail::async_data_op_req_impl<true>> i;
	i.reserve(1);
	i.push_back(req);
	return std::move(write(i).front());
}
#endif
template<class T> inline std::vector<async_io_op> async_file_io_dispatcher_base::read(const std::vector<async_data_op_req<T>> &ops)
{
	return read(detail::async_file_io_dispatcher_rwconverter<false, T>()(ops));
}
template<class T> inline std::vector<async_io_op> async_file_io_dispatcher_base::write(const std::vector<async_data_op_req<T>> &ops)
{
	return write(detail::async_file_io_dispatcher_rwconverter<true, T>()(ops));
}
inline async_io_op async_file_io_dispatcher_base::truncate(const async_io_op &op, off_t newsize)
{
	std::vector<async_io_op> o;
	std::vector<off_t> i;
	o.reserve(1);
	o.push_back(op);
	i.reserve(1);
	i.push_back(newsize);
	return std::move(truncate(o, i).front());
}


} } // namespace boost

#ifdef BOOST_MSVC
#pragma warning(pop)
#endif

#endif<|MERGE_RESOLUTION|>--- conflicted
+++ resolved
@@ -57,11 +57,7 @@
 //#endif
 
 // Map in C++11 stuff if available
-<<<<<<< HEAD
 #if (defined(__GLIBCXX__) && __GLIBCXX__<=20120920) || (defined(BOOST_MSVC) && BOOST_MSVC < 1700)
-=======
-#if defined(__GLIBCXX__) && __GLIBCXX__<=20120920 // <= GCC 4.7.2
->>>>>>> e29d8b65
 #include "boost/exception_ptr.hpp"
 #include "boost/thread/recursive_mutex.hpp"
 namespace boost { namespace afio {
@@ -210,7 +206,6 @@
 	packaged_task &operator=(packaged_task &&o) BOOST_NOEXCEPT_OR_NOTHROW { static_cast<Base &&>(*this)=std::move(o); return *this; }
 };
 
-<<<<<<< HEAD
 
 template <class T> 
 class atomic  
@@ -219,9 +214,9 @@
 {
 	typedef boost::atomic<T> Base;
 #else
-	: public std::atomic<T>
-{
-	typedef std::atomic<T> Base;
+	: public boost::afio::atomic<T>
+{
+	typedef boost::afio::atomic<T> Base;
 #endif
 
 public:
@@ -236,12 +231,8 @@
 #endif
 };//end boost::afio::atomic
 
-/*! \class thread_pool
-\brief A very simple thread pool based on Boost.ASIO and std::thread
-=======
 /*! \class thread_source
 \brief A source of thread workers
->>>>>>> e29d8b65
 */
 class thread_source {
 protected:
@@ -388,70 +379,6 @@
 struct async_path_op_req;
 template<class T> struct async_data_op_req;
 
-<<<<<<< HEAD
-namespace detail {
-
-	struct async_io_handle_posix;
-	struct async_io_handle_windows;
-	struct async_file_io_dispatcher_base_p;
-	class async_file_io_dispatcher_compat;
-	class async_file_io_dispatcher_windows;
-	class async_file_io_dispatcher_linux;
-	class async_file_io_dispatcher_qnx;
-	/*! \brief The abstract base class encapsulating a platform-specific file handle
-    */
-	class async_io_handle : public std::enable_shared_from_this<async_io_handle>
-	{
-		friend class async_file_io_dispatcher_base;
-		friend struct async_io_handle_posix;
-		friend struct async_io_handle_windows;
-		friend class async_file_io_dispatcher_compat;
-		friend class async_file_io_dispatcher_windows;
-		friend class async_file_io_dispatcher_linux;
-		friend class async_file_io_dispatcher_qnx;
-
-		async_file_io_dispatcher_base *_parent;
-		chrono::system_clock::time_point _opened;
-		std::filesystem::path _path; // guaranteed canonical
-	protected:
-		atomic<off_t> bytesread, byteswritten, byteswrittenatlastfsync;
-		async_io_handle(async_file_io_dispatcher_base *parent, const std::filesystem::path &path) : _parent(parent), _opened(chrono::system_clock::now()), _path(path), bytesread(0), byteswritten(0), byteswrittenatlastfsync(0) { }
-	public:
-		virtual ~async_io_handle() { }
-		//! Returns the parent of this io handle
-		async_file_io_dispatcher_base *parent() const { return _parent; }
-		//! Returns the native handle of this io handle. On POSIX, you can cast this to a fd using `(int)(size_t) native_handle()`. On Windows it's a simple `(HANDLE) native_handle()`.
-		virtual void *native_handle() const=0;
-		//! Returns when this handle was opened
-		const chrono::system_clock::time_point &opened() const { return _opened; }
-		//! Returns the path of this io handle
-		const std::filesystem::path &path() const { return _path; }
-		//! Returns how many bytes have been read since this handle was opened.
-		off_t read_count() const { return bytesread; }
-		//! Returns how many bytes have been written since this handle was opened.
-		off_t write_count() const { return byteswritten; }
-		//! Returns how many bytes have been written since this handle was last fsynced.
-		off_t write_count_since_fsync() const { return byteswritten-byteswrittenatlastfsync; }
-	};
-	struct immediate_async_ops;
-}
-
-
-#define BOOST_AFIO_DECLARE_CLASS_ENUM_AS_BITFIELD(type) \
-inline BOOST_CONSTEXPR_OR_CONST type operator&(type a, type b) \
-{ \
-	return static_cast<type>(static_cast<size_t>(a) & static_cast<size_t>(b)); \
-} \
-inline BOOST_CONSTEXPR_OR_CONST type operator|(type a, type b) \
-{ \
-	return static_cast<type>(static_cast<size_t>(a) | static_cast<size_t>(b)); \
-} \
-inline BOOST_CONSTEXPR_OR_CONST type operator~(type a) \
-{ \
-	return static_cast<type>(~static_cast<size_t>(a)); \
-} \
-inline BOOST_CONSTEXPR_OR_CONST bool operator!(type a) \
-=======
 #define BOOST_AFIO_DECLARE_CLASS_ENUM_AS_BITFIELD(type) \
 inline BOOST_CONSTEXPR type operator&(type a, type b) \
 { \
@@ -466,7 +393,6 @@
 	return static_cast<type>(~static_cast<size_t>(a)); \
 } \
 inline BOOST_CONSTEXPR bool operator!(type a) \
->>>>>>> e29d8b65
 { \
 	return 0==static_cast<size_t>(a); \
 }
@@ -496,19 +422,15 @@
 
 	OSDirect=(1<<16),	//!< Bypass the OS file buffers (only really useful for writing large files. Note you must 4Kb align everything if this is on)
 
-<<<<<<< HEAD
+	AlwaysSync=(1<<24),		//!< Ask the OS to not complete until the data is on the physical storage. Best used only with OSDirect, otherwise use SyncOnClose.
+	SyncOnClose=(1<<25),	//!< Automatically initiate an asynchronous flush just before file close, and fuse both operations so both must complete for close to complete.
+	EnforceDependencyWriteOrder=(1<<26) //!< Ensure that data writes to files reach physical storage in the same order as the op dependencies close files. Does NOT enforce ordering of individual data writes, ONLY all file writes accumulated before a file close.
 }
 #ifdef BOOST_NO_CXX11_SCOPED_ENUMS
 BOOST_SCOPED_ENUM_DECLARE_END(file_flags)
 BOOST_AFIO_DECLARE_CLASS_ENUM_AS_BITFIELD(file_flags::enum_type)
 #else
 ;
-=======
-	AlwaysSync=(1<<24),		//!< Ask the OS to not complete until the data is on the physical storage. Best used only with OSDirect, otherwise use SyncOnClose.
-	SyncOnClose=(1<<25),	//!< Automatically initiate an asynchronous flush just before file close, and fuse both operations so both must complete for close to complete.
-	EnforceDependencyWriteOrder=(1<<26) //!< Ensure that data writes to files reach physical storage in the same order as the op dependencies close files. Does NOT enforce ordering of individual data writes, ONLY all file writes accumulated before a file close.
-};
->>>>>>> e29d8b65
 BOOST_AFIO_DECLARE_CLASS_ENUM_AS_BITFIELD(file_flags)
 #endif
 
@@ -558,12 +480,12 @@
 		friend class async_file_io_dispatcher_qnx;
 
 		async_file_io_dispatcher_base *_parent;
-		std::chrono::system_clock::time_point _opened;
+		chrono::system_clock::time_point _opened;
 		std::filesystem::path _path; // guaranteed canonical
 		file_flags _flags;
 	protected:
-		std::atomic<off_t> bytesread, byteswritten, byteswrittenatlastfsync;
-		async_io_handle(async_file_io_dispatcher_base *parent, const std::filesystem::path &path, file_flags flags) : _parent(parent), _opened(std::chrono::system_clock::now()), _path(path), _flags(flags), bytesread(0), byteswritten(0), byteswrittenatlastfsync(0) { }
+		boost::afio::atomic<off_t> bytesread, byteswritten, byteswrittenatlastfsync;
+		async_io_handle(async_file_io_dispatcher_base *parent, const std::filesystem::path &path, file_flags flags) : _parent(parent), _opened(chrono::system_clock::now()), _path(path), _flags(flags), bytesread(0), byteswritten(0), byteswrittenatlastfsync(0) { }
 	public:
 		virtual ~async_io_handle() { }
 		//! Returns the parent of this io handle
@@ -571,7 +493,7 @@
 		//! Returns the native handle of this io handle. On POSIX, you can cast this to a fd using `(int)(size_t) native_handle()`. On Windows it's a simple `(HANDLE) native_handle()`.
 		virtual void *native_handle() const=0;
 		//! Returns when this handle was opened
-		const std::chrono::system_clock::time_point &opened() const { return _opened; }
+		const chrono::system_clock::time_point &opened() const { return _opened; }
 		//! Returns the path of this io handle
 		const std::filesystem::path &path() const { return _path; }
 		//! Returns the final flags used when this handle was opened
@@ -1126,12 +1048,8 @@
 {
 	struct when_all_count_completed_state
 	{
-<<<<<<< HEAD
+		std::vector<async_io_op> inputs;
 		atomic<size_t> togo;
-=======
-		std::vector<async_io_op> inputs;
-		std::atomic<size_t> togo;
->>>>>>> e29d8b65
 		std::vector<std::shared_ptr<detail::async_io_handle>> out;
 		promise<std::vector<std::shared_ptr<detail::async_io_handle>>> done;
 		when_all_count_completed_state(std::vector<async_io_op>::iterator first, std::vector<async_io_op>::iterator last) : inputs(first, last), togo(inputs.size()), out(inputs.size()) { }
@@ -1154,14 +1072,10 @@
 				state->done.set_exception(this_e);
 			else
 			{
-<<<<<<< HEAD
-				BOOST_FOREACH(auto &i, state->out)
-                {	i.get();}
-=======
 				bool done=false;
 				try
 				{
-					for(auto &i : state->inputs)
+					BOOST_FOREACH(auto &i, state->inputs)
 					{
 						shared_future<std::shared_ptr<detail::async_io_handle>> *future=i.h.get();
 						future->get();
@@ -1175,7 +1089,6 @@
 				}
 				if(!done)
 					state->done.set_value(state->out);
->>>>>>> e29d8b65
 			}
 		}
 		return std::make_pair(true, h);
@@ -1400,9 +1313,9 @@
 		//! \mconstr
 		async_data_op_req_impl(async_data_op_req_impl &&o) BOOST_NOEXCEPT_OR_NOTHROW : precondition(std::move(o.precondition)), buffers(std::move(o.buffers)), where(std::move(o.where)) { }
 		//! \cconstr
-		async_data_op_req_impl(const conversion_type &o) : precondition(o.precondition), where(o.where) { buffers.reserve(o.buffers.capacity()); for(auto &i: o.buffers) buffers.push_back(i); }
+		async_data_op_req_impl(const conversion_type &o) : precondition(o.precondition), where(o.where) { buffers.reserve(o.buffers.capacity()); BOOST_FOREACH(auto &i, o.buffers){ buffers.push_back(i); } }
 		//! \mconstr
-		async_data_op_req_impl(conversion_type &&o) BOOST_NOEXCEPT_OR_NOTHROW : precondition(std::move(o.precondition)), where(std::move(o.where)) { buffers.reserve(o.buffers.capacity()); for(auto &&i: o.buffers) buffers.push_back(std::move(i)); }
+		async_data_op_req_impl(conversion_type &&o) BOOST_NOEXCEPT_OR_NOTHROW : precondition(std::move(o.precondition)), where(std::move(o.where)) { buffers.reserve(o.buffers.capacity()); BOOST_FOREACH(auto &&i, o.buffers){ buffers.push_back(std::move(i)); } }
 		//! \cassign
 		async_data_op_req_impl &operator=(const async_data_op_req_impl &o) { precondition=o.precondition; buffers=o.buffers; where=o.where; return *this; }
 		//! \massign
@@ -1416,7 +1329,7 @@
 		{
 			if(!precondition.validate()) return false;
 			if(buffers.empty()) return false;
-			for(auto &b : buffers)
+			BOOST_FOREACH(auto &b, buffers)
 			{
 				if(!boost::asio::buffer_cast<const void *>(b) || !boost::asio::buffer_size(b)) return false;
 				if(!!(precondition.parent->fileflags(file_flags::None)&file_flags::OSDirect))
@@ -1463,33 +1376,10 @@
 	//! \massign
 	async_data_op_req &operator=(async_data_op_req &&o) BOOST_NOEXCEPT_OR_NOTHROW { static_cast<detail::async_data_op_req_impl<false>>(*this)=std::move(o); return *this; }
 	//! \async_data_op_req1 \param _length The number of bytes to transfer
-<<<<<<< HEAD
-	async_data_op_req(async_io_op _precondition, void *v, size_t _length, off_t _where) : precondition(std::move(_precondition)), where(_where) { buffers.reserve(1); buffers.push_back(boost::asio::mutable_buffer(v, _length)); _validate(); }
-	//! \async_data_op_req2
-	async_data_op_req(async_io_op _precondition, std::vector<boost::asio::mutable_buffer> _buffers, off_t _where) : precondition(std::move(_precondition)), buffers(_buffers), where(_where) { _validate(); }
-	//! Validates contents for correctness \return True if contents are correct
-	bool validate() const
-	{
-		if(!precondition.validate()) return false;
-		if(buffers.empty()) return false;
-		BOOST_FOREACH(auto &b, buffers)
-		{
-			if(!boost::asio::buffer_cast<const void *>(b) || !boost::asio::buffer_size(b)) return false;
-			if(!!(precondition.parent->fileflags(file_flags::None)&file_flags::OSDirect))
-			{
-				if(((size_t)boost::asio::buffer_cast<const void *>(b) & 4095) || (boost::asio::buffer_size(b) & 4095)) return false;
-			}
-		}
-		return true;
-	}
-private:
-	void _validate() const
-=======
 	async_data_op_req(async_io_op _precondition, T *v, size_t _length, off_t _where) : detail::async_data_op_req_impl<false>(std::move(_precondition), static_cast<void *>(v), _length, _where) { }
 	};
 	//! \brief A convenience bundle of precondition, data and where for writing from a single `const T *`. Data \b MUST stay around until the operation completes. \tparam "class T" Any readable type T \ingroup async_data_op_req
 	template<class T> struct async_data_op_req<const T> : public detail::async_data_op_req_impl<true>
->>>>>>> e29d8b65
 	{
 #ifdef DOXYGEN_SHOULD_SKIP_THIS
 		//! A precondition containing an open file handle for this operation
@@ -1556,86 +1446,13 @@
 	//! \mconstr
 	async_data_op_req(async_data_op_req &&o) BOOST_NOEXCEPT_OR_NOTHROW : detail::async_data_op_req_impl<true>(std::move(o)) {}
 	//! \cconstr
-<<<<<<< HEAD
-    async_data_op_req(const async_data_op_req<void> &o) : precondition(o.precondition), where(o.where) { buffers.reserve(o.buffers.capacity()); BOOST_FOREACH(auto &i, o.buffers){ buffers.push_back(i);} }
-	//! \mconstr
-	 async_data_op_req(async_data_op_req<void> &&o) : precondition(std::move(o.precondition)), where(o.where) { buffers.reserve(o.buffers.capacity()); BOOST_FOREACH(auto &&i, o.buffers){ buffers.push_back(std::move(i)); }}
-	//! \cassign
-	async_data_op_req &operator=(const async_data_op_req &o) { precondition=o.precondition; buffers=o.buffers; where=o.where; return *this; }
-	//! \massign
-	async_data_op_req &operator=(async_data_op_req &&o) { precondition=std::move(o.precondition); buffers=std::move(o.buffers); where=std::move(o.where); return *this; }
-=======
 	async_data_op_req(const async_data_op_req<void> &o) : detail::async_data_op_req_impl<true>(o) {}
 	//! \mconstr
 	async_data_op_req(async_data_op_req<void> &&o) BOOST_NOEXCEPT_OR_NOTHROW : detail::async_data_op_req_impl<true>(std::move(o)) {}
->>>>>>> e29d8b65
 	//! \async_data_op_req1 \param _length The number of bytes to transfer
 	async_data_op_req(async_io_op _precondition, const void *v, size_t _length, off_t _where) : detail::async_data_op_req_impl<true>(std::move(_precondition), v, _length, _where) {}
 	//! \async_data_op_req2
-<<<<<<< HEAD
-	async_data_op_req(async_io_op _precondition, std::vector<boost::asio::const_buffer> _buffers, off_t _where) : precondition(std::move(_precondition)), buffers(_buffers), where(_where) { _validate(); }
-	//! Validates contents for correctness \return True if contents are correct
-	bool validate() const
-	{
-		if(!precondition.validate()) return false;
-		if(buffers.empty()) return false;
-		BOOST_FOREACH(auto &b , buffers)
-		{
-			if(!boost::asio::buffer_cast<const void *>(b) || !boost::asio::buffer_size(b)) return false;
-			if(!!(precondition.parent->fileflags(file_flags::None)&file_flags::OSDirect))
-			{
-				if(((size_t)boost::asio::buffer_cast<const void *>(b) & 4095) || (boost::asio::buffer_size(b) & 4095)) return false;
-			}
-		}
-		return true;
-	}
-private:
-	void _validate() const
-	{
-#if BOOST_AFIO_VALIDATE_INPUTS
-		if(!validate())
-			throw std::runtime_error("Inputs are invalid.");
-#endif
-	}
-};
-//! \brief A convenience bundle of precondition, data and where for reading into a single T *. Data \b MUST stay around until the operation completes. \tparam "class T" Any writable type T \ingroup async_data_op_req
-template<class T> struct async_data_op_req : public async_data_op_req<void>
-{
-    //! \constr
-	async_data_op_req() { }
-    //! \cconstr
-	async_data_op_req(const async_data_op_req &o) : async_data_op_req<void>(o) { }
-    //! \mconstr
-	async_data_op_req(async_data_op_req &&o) : async_data_op_req<void>(std::move(o)) { }
-    //! \cassign
-	async_data_op_req &operator=(const async_data_op_req &o) { static_cast<async_data_op_req<void>>(*this)=o; return *this; }
-    //! \massign
-	async_data_op_req &operator=(async_data_op_req &&o) { static_cast<async_data_op_req<void>>(*this)=std::move(o); return *this; }
-    //! \async_data_op_req1 \param _length The number of bytes to transfer
-	async_data_op_req(async_io_op _precondition, T *v, size_t _length, off_t _where) : async_data_op_req<void>(std::move(_precondition), static_cast<void *>(v), _length, _where) { }
-};
-//! \brief A convenience bundle of precondition, data and where for writing from a single const T *. Data \b MUST stay around until the operation completes. \tparam "class T" Any readable type T \ingroup async_data_op_req
-template<class T> struct async_data_op_req<const T> : public async_data_op_req<const void>
-{
-    //! \constr
-	async_data_op_req() { }
-    //! \cconstr
-	async_data_op_req(const async_data_op_req &o) : async_data_op_req<const void>(o) { }
-    //! \mconstr
-	async_data_op_req(async_data_op_req &&o) : async_data_op_req<const void>(std::move(o)) { }
-    //! \cconstr
-	async_data_op_req(const async_data_op_req<T> &o) : async_data_op_req<const void>(o) { }
-    //! \mconstr
-	async_data_op_req(async_data_op_req<T> &&o) : async_data_op_req<const void>(std::move(o)) { }
-    //! \cassign
-	async_data_op_req &operator=(const async_data_op_req &o) { static_cast<async_data_op_req<const void>>(*this)=o; return *this; }
-    //! \massign
-	async_data_op_req &operator=(async_data_op_req &&o) { static_cast<async_data_op_req<const void>>(*this)=std::move(o); return *this; }
-    //! \async_data_op_req1 \param _length The number of bytes to transfer
-	async_data_op_req(async_io_op _precondition, const T *v, size_t _length, off_t _where) : async_data_op_req<const void>(std::move(_precondition), static_cast<const void *>(v), _length, _where) { }
-=======
 	async_data_op_req(async_io_op _precondition, std::vector<boost::asio::const_buffer> _buffers, off_t _where) : detail::async_data_op_req_impl<true>(std::move(_precondition), _buffers, _where) {}
->>>>>>> e29d8b65
 };
 //! \brief A convenience bundle of precondition, data and where for reading into a `std::vector<T, A>`. Data \b MUST stay around until the operation completes. \tparam "class T" Any type \tparam "class A" Any STL allocator \ingroup async_data_op_req
 template<class T, class A> struct async_data_op_req<std::vector<T, A>> : public detail::async_data_op_req_impl<false>
