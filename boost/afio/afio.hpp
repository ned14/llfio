--- conflicted
+++ resolved
@@ -18,12 +18,7 @@
 
 #include <type_traits>
 #include <initializer_list>
-<<<<<<< HEAD
-=======
-#include <thread>
 #include <mutex>
-#include <atomic>
->>>>>>> 68663b8f
 #include <exception>
 #include <algorithm> // Boost.ASIO needs std::min and std::max
 #if !defined(_WIN32_WINNT) && defined(WIN32)
@@ -52,16 +47,6 @@
 #include "config.hpp"
 #include "detail/Utility.hpp"
 
-<<<<<<< HEAD
-
-
-#if BOOST_VERSION<105300
-#error I absolutely need Boost v1.53 or higher to compile (I need lock free containers).
-#endif
-#if BOOST_VERSION<105400
-#ifdef BOOST_MSVC
-#pragma message(__FILE__ ": WARNING: Boost v1.53 has a memory corruption bug in boost::packaged_task<> when built under C++11 which makes this library useless. Get a newer Boost!")
-=======
 // Map in C++11 stuff if available
 #if defined(__GLIBCXX__) && __GLIBCXX__<=20120920
 #include "boost/exception_ptr.hpp"
@@ -72,7 +57,6 @@
 inline boost::exception_ptr current_exception() { return boost::current_exception(); }
 typedef boost::recursive_mutex recursive_mutex;
 } }
->>>>>>> 68663b8f
 #else
 namespace boost { namespace afio {
 typedef std::thread thread;
@@ -120,13 +104,10 @@
 #pragma warning(disable: 4251) // type needs to have dll-interface to be used by clients of class
 #endif
 
-<<<<<<< HEAD
-=======
 /*! \file afio.hpp
 \brief Provides a batch asynchronous file i/o implementation based on Boost.ASIO
 
 */
->>>>>>> 68663b8f
 // namespaces dont show up in documentation unless I also document the parent namespace
 // this is ok for now, but will need to be fixed when we improve the docs.
 
@@ -135,13 +116,6 @@
 //! \brief The namespace containing the Boost.ASIO asynchronous file i/o implementation.
 namespace afio {
 
-<<<<<<< HEAD
-#ifdef __GNUC__ 
-typedef boost::thread thread;
-#endif
-
-=======
->>>>>>> 68663b8f
 // This isn't consistent on MSVC so hard code it
 typedef unsigned long long off_t;
 
@@ -1240,16 +1214,11 @@
 	async_data_op_req(const async_data_op_req &o) : precondition(o.precondition), buffers(o.buffers), where(o.where) { }
 	//! \mconstr
 	async_data_op_req(async_data_op_req &&o) : precondition(std::move(o.precondition)), buffers(std::move(o.buffers)), where(std::move(o.where)) { }
-<<<<<<< HEAD
+	//! \cconstr
     async_data_op_req(const async_data_op_req<void> &o) : precondition(o.precondition), where(o.where) { buffers.reserve(o.buffers.capacity()); BOOST_FOREACH(auto &i, o.buffers){ buffers.push_back(i);} }
-    async_data_op_req(async_data_op_req<void> &&o) : precondition(std::move(o.precondition)), where(o.where) { buffers.reserve(o.buffers.capacity()); BOOST_FOREACH(auto &&i, o.buffers){ buffers.push_back(std::move(i)); }}
-=======
-	//! \cconstr
-	async_data_op_req(const async_data_op_req<void> &o) : precondition(o.precondition), where(o.where) { buffers.reserve(o.buffers.capacity()); for(auto &i: o.buffers) buffers.push_back(i); }
 	//! \mconstr
-	async_data_op_req(async_data_op_req<void> &&o) : precondition(std::move(o.precondition)), where(o.where) { buffers.reserve(o.buffers.capacity()); for(auto &&i: o.buffers) buffers.push_back(std::move(i)); }
+	 async_data_op_req(async_data_op_req<void> &&o) : precondition(std::move(o.precondition)), where(o.where) { buffers.reserve(o.buffers.capacity()); BOOST_FOREACH(auto &&i, o.buffers){ buffers.push_back(std::move(i)); }}
 	//! \cassign
->>>>>>> 68663b8f
 	async_data_op_req &operator=(const async_data_op_req &o) { precondition=o.precondition; buffers=o.buffers; where=o.where; return *this; }
 	//! \massign
 	async_data_op_req &operator=(async_data_op_req &&o) { precondition=std::move(o.precondition); buffers=std::move(o.buffers); where=std::move(o.where); return *this; }
